--- conflicted
+++ resolved
@@ -12,6 +12,8 @@
 
 - Fix Google Play submission errors by no longer using uses-permission-sdk-23 in
   Manifest (#527, David G. Young)
+- Fix inability to use `RunningAverageRssiFilter.setSampleExpirationMilliseconds(...)` (#523,
+  David G. Young)
 - Fix failure to restart scanning in some cases after bluetooth has been off but then is turned
   back on. (#519, David G. Young)
 - Fix failure to stop scanning when unbinding from service or when the between scan period
@@ -22,11 +24,6 @@
   `BeaconManager#getMonitoringNotifier` and `BeaconManager#getRangingNotifier`
   where the notifier sets were modified external to `BeaconManager` by another
   thread (#516, Aaron Kromer)
-<<<<<<< HEAD
-=======
-- Fix inability to use `RunningAverageRssiFilter.setSampleExpirationMilliseconds(...)` (#523,
-  David G. Young)
->>>>>>> c9e3c5e7
 
 ### 2.10 / 2017-04-21
 
