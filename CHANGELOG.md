--- conflicted
+++ resolved
@@ -10,17 +10,14 @@
 
 - Fix failure to stop scanning when unbinding from service or when the between scan period
   is nonzero. (#507, David G. Young)
-<<<<<<< HEAD
-- Fix inability to use `RunningAverageRssiFilter.setSampleExpirationMilliseconds(...)` (#523,
-  David G. Young)
-=======
 - Fix possible `NullPointerException` with `BackgroundPowerSaver` on devices
   prior to Android 4.3 Jelly Bean MR 2 (API 18) (#516, Aaron Kromer)
 - Fix rare edge case causing `NoSuchElementException` when using the legacy
   `BeaconManager#getMonitoringNotifier` and `BeaconManager#getRangingNotifier`
   where the notifier sets were modified external to `BeaconManager` by another
   thread (#516, Aaron Kromer)
->>>>>>> 9902ef7b
+- Fix inability to use `RunningAverageRssiFilter.setSampleExpirationMilliseconds(...)` (#523,
+  David G. Young)
 
 ### 2.10 / 2017-04-21
 
