--- conflicted
+++ resolved
@@ -3,13 +3,10 @@
 Bug Fixes:
  - Fix performance problems when using identifiers 3-15 bytes caused by
    Identifier#toHexString(). (#615, David G. Young)
-<<<<<<< HEAD
+ - Restore missing runningAverageRssi values  (#621, David G. Young)
  - Fix NPE on ExtraBeaconDataTracker (#626, David G. Young)
-=======
- - Restore missing runningAverageRssi values  (#621, David G. Young)
  - Fix regression with `RunningAverageRssiFilter.setSampleExpirationMilliseconds`
    being overwritten when committing ranged beacon measurements. (#629, Aaron Kromer)
->>>>>>> e20226db
 
 ### 2.12.3 / 2017-10-14
 
