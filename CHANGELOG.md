--- conflicted
+++ resolved
@@ -3,12 +3,9 @@
 Bug Fixes:
  - Fix performance problems when using identifiers 3-15 bytes caused by
    Identifier#toHexString(). (#615, David G. Young)
-<<<<<<< HEAD
  - Restore missing runningAverageRssi values  (#621, David G. Young)
-=======
  - Fix regression with `RunningAverageRssiFilter.setSampleExpirationMilliseconds`
    being overwritten when committing ranged beacon measurements. (#629, Aaron Kromer)
->>>>>>> e424793f
 
 ### 2.12.3 / 2017-10-14
 
