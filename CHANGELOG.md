--- conflicted
+++ resolved
@@ -1,14 +1,10 @@
 ### Development
 
 Enhancements:
-<<<<<<< HEAD
  - Add BluetoothMedic to fix crashing bluetooth stacks.  (#644, David G. Young)
-Bug Fixes:
-=======
  - Allow configuring job ids (#645, David G. Young)
 
  Bug Fixes:
->>>>>>> 733c3511
  - Allow scans with screen off on Android 8.1 (#637, David G. Young)
 
 ### 2.12.4 / 2017-12-16
