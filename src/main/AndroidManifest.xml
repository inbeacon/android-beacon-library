--- conflicted
+++ resolved
@@ -29,22 +29,17 @@
             />
 
         <service android:name=".service.ScanJob"
-<<<<<<< HEAD
                 android:permission="android.permission.BIND_JOB_SERVICE"/>
-
+                android:permission="android.permission.BIND_JOB_SERVICE" >
+            <meta-data android:name="immmediateScanJobId" android:value="208352939" />
+            <meta-data android:name="periodicScanJobId" android:value="208352940" />
+        </service>
+  
         <service android:name="org.altbeacon.bluetooth.BluetoothTestJob"
             android:permission="android.permission.BIND_JOB_SERVICE" >
             <meta-data android:name="jobId" android:value="1799803768"/>
         </service>
 
-
-=======
-                android:permission="android.permission.BIND_JOB_SERVICE" >
-            <meta-data android:name="immmediateScanJobId" android:value="208352939" />
-            <meta-data android:name="periodicScanJobId" android:value="208352940" />
-        </service>
-
->>>>>>> 733c3511
     </application>
 
 </manifest>