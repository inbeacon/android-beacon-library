--- conflicted
+++ resolved
@@ -595,11 +595,7 @@
 
     public static class BeaconLayoutException extends RuntimeException {
         public BeaconLayoutException(String s) {
-<<<<<<< HEAD
         super(s);
-=======
-            super(s);
->>>>>>> 49db318d
         }
     }
 
