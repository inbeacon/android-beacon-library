package org.altbeacon.beacon.distance;

import android.annotation.TargetApi;
import android.content.Context;
import android.content.pm.PackageManager;
import android.os.AsyncTask;
import android.os.Build;

import org.altbeacon.beacon.logging.LogManager;
import org.json.JSONArray;
import org.json.JSONException;
import org.json.JSONObject;

import java.io.BufferedReader;
import java.io.File;
import java.io.FileInputStream;
import java.io.FileNotFoundException;
import java.io.FileOutputStream;
import java.io.IOException;
import java.io.InputStream;
import java.io.InputStreamReader;
import java.util.HashMap;
import java.util.Map;
import java.util.concurrent.locks.ReentrantLock;

/**
 * Obtains a <code>DistanceCalculator</code> appropriate for a specific Android model.  Each model
 * may have a different Bluetooth chipset, radio and antenna and sees a different signal level
 * at the same distance, therefore requiring a different equation coefficients for each model.
 *
 * This class uses a configuration table to look for a matching Android device model for which
 * coefficients are known.  If an exact match cannot be found, this class will attempt to find the
 * closest match possible based on the assumption that an unknown model made by Samsung, for example
 * might have a different signal response as a known device model also made by Samsung.
 *
 * If no match can be found at all, the device model marked as the default will be used for the
 * calculation.
 *
 * The configuration table is stored in model-distance-calculations.json
 *
 * For information on how to get new Android device models added to this table, please
 * see <a href='http://altbeacon.github.io/android-beacon-library/distance-calculations.html'
 * Optimizing Distance Calculations</a>
 *
 * Created by dyoung on 8/28/14.
 */
public class ModelSpecificDistanceCalculator implements DistanceCalculator {
    Map<AndroidModel,DistanceCalculator> mModelMap;
    private static final String CONFIG_FILE = "model-distance-calculations-r2.json";
    private static final String TAG = "ModelSpecificDistanceCalculator";
    private AndroidModel mDefaultModel;
    private DistanceCalculator mDistanceCalculator;
    private AndroidModel mModel;
    private AndroidModel mRequestedModel;
    private String mRemoteUpdateUrlString = null;
    private Context mContext;
<<<<<<< HEAD
    private ReentrantLock mLock = new ReentrantLock();
    private static Class sCalculatorClass = CurveFittedDistanceCalculator.class;
=======
    private final ReentrantLock mLock = new ReentrantLock();
>>>>>>> 01019700

    /**
     * Obtains the best possible <code>DistanceCalculator</code> for the Android device calling
     * the constructor
     */
    public ModelSpecificDistanceCalculator(Context context, String remoteUpdateUrlString) {
        this(context, remoteUpdateUrlString, AndroidModel.forThisDevice());
    }

    /**
     * Configures the distance calculator to be used
     * @param klass
     */
    public static void setDistanceCalculatorClass(Class klass) {
        sCalculatorClass = klass;
    }

    /**
     * Obtains the best possible <code>DistanceCalculator</code> for the Android device passed
     * as an argument
     */
    public ModelSpecificDistanceCalculator(Context context, String remoteUpdateUrlString, AndroidModel model) {
        mRequestedModel = model;
        mRemoteUpdateUrlString = remoteUpdateUrlString;
        mContext = context;
        loadModelMap();
        mDistanceCalculator = findCalculatorForModelWithLock(model);
    }

    /**
     * @return the Android device model used for distance calculations
     */
    public AndroidModel getModel() {
        return mModel;
    }

    /**
     * @return the Android device model requested to be used for distance calculations
     */
    public AndroidModel getRequestedModel() {
        return mRequestedModel;
    }

    @Override
    public double calculateDistance(int txPower, double rssi) {
        if (mDistanceCalculator == null) {
            LogManager.w(TAG, "distance calculator has not been set");
            return -1.0;
        }
        return mDistanceCalculator.calculateDistance(txPower, rssi);
    }

    DistanceCalculator findCalculatorForModelWithLock(AndroidModel model) {
        mLock.lock();
        try {
            return findCalculatorForModel(model);
        } finally {
            mLock.unlock();
        }
    }

    private DistanceCalculator findCalculatorForModel(AndroidModel model) {
        LogManager.d(TAG, "Finding best distance calculator for %s, %s, %s, %s",
                model.getVersion(), model.getBuildNumber(), model.getModel(),
                model.getManufacturer());

        if (mModelMap == null) {
            LogManager.d(TAG, "Cannot get distance calculator because modelMap was never initialized");
            return null;
        }

        double highestScore = 0;
        AndroidModel bestMatchingModel = null;
        for (AndroidModel candidateModel : mModelMap.keySet()) {
            if (candidateModel.matchScoreWithPartialModel(model) > highestScore) {
                highestScore = candidateModel.matchScoreWithPartialModel(model);
                bestMatchingModel = candidateModel;
            }
        }
        if (bestMatchingModel != null) {
            LogManager.d(TAG, "found a match with score %s", highestScore);
            LogManager.d(TAG, "Finding best distance calculator for %s, %s, %s, %s",
                    bestMatchingModel.getVersion(), bestMatchingModel.getBuildNumber(),
                    bestMatchingModel.getModel(), bestMatchingModel.getManufacturer());
            mModel = bestMatchingModel;
        } else {
            mModel = mDefaultModel;
            LogManager.w(TAG, "Cannot find match for this device.  Using default");
        }
        return mModelMap.get(mModel);
    }

    private void loadModelMap() {
        boolean mapLoaded = false;
        if (mRemoteUpdateUrlString != null) {
            mapLoaded = loadModelMapFromFile();
            // We only want to try to download an update from the server the first time the app is
            // run.  If we successfully download an update it gets saved to a file, so if the file
            // is present that means should not download again.
            if (!mapLoaded) {
                requestModelMapFromWeb();
            }
        }
        if (!mapLoaded) {
            loadDefaultModelMap();
        }
        mDistanceCalculator = findCalculatorForModelWithLock(mRequestedModel);
    }

    private boolean loadModelMapFromFile() {
        File file = new File(mContext.getFilesDir(), CONFIG_FILE);
        FileInputStream inputStream = null;
        BufferedReader reader = null;
        StringBuilder sb = new StringBuilder();
        try {
            inputStream = new FileInputStream(file);
            reader = new BufferedReader(new InputStreamReader(inputStream));
            String line;
            while ((line = reader.readLine()) != null) {
                sb.append(line).append("\n");
            }
        }
        catch (FileNotFoundException fnfe){
            //This occurs on the first time the app is run, no error message necessary.
            return false;
        }
        catch (IOException e) {
            LogManager.e(e, TAG, "Cannot open distance model file %s", file);
            return false;
        }
        finally {
            if (reader != null) {
                try { reader.close(); } catch (Exception e2) {}
            }
            if (inputStream != null) {
                try { inputStream.close(); } catch (Exception e2) {}
            }
        }
        try {
            buildModelMapWithLock(sb.toString());
            return true;
        } catch (JSONException e) {
            LogManager.e(TAG, "Cannot update distance models from online database at %s with JSON",
                    e, mRemoteUpdateUrlString, sb.toString());
            return false;
        }
    }

    private boolean saveJson(String jsonString) {

        FileOutputStream outputStream = null;

        try {
            outputStream = mContext.openFileOutput(CONFIG_FILE, Context.MODE_PRIVATE);
            outputStream.write(jsonString.getBytes());
            outputStream.close();
        } catch (Exception e) {
            LogManager.w(e, TAG, "Cannot write updated distance model to local storage");
            return false;
        }
        finally {
            try {
                if (outputStream != null) outputStream.close();
            }
            catch (Exception e) {}
        }
        LogManager.i(TAG, "Successfully saved new distance model file");
        return true;
    }

    @TargetApi(Build.VERSION_CODES.HONEYCOMB)
    private void requestModelMapFromWeb() {

        if (mContext.checkCallingOrSelfPermission("android.permission.INTERNET") != PackageManager.PERMISSION_GRANTED) {
            LogManager.w(TAG, "App has no android.permission.INTERNET permission.  Cannot check for distance model updates");
            return;
        }

        new ModelSpecificDistanceUpdater(mContext, mRemoteUpdateUrlString,
                new ModelSpecificDistanceUpdater.CompletionHandler() {
            @Override
            public void onComplete(String body, Exception ex, int code) {
                if (ex != null) {
                    LogManager.w(TAG, "Cannot updated distance models from online database at %s",
                            ex, mRemoteUpdateUrlString);
                }
                else if (code != 200) {
                    LogManager.w(TAG, "Cannot updated distance models from online database at %s "
                            + "due to HTTP status code %s", mRemoteUpdateUrlString, code);
                }
                else {
                    LogManager.d(TAG,
                            "Successfully downloaded distance models from online database");
                    try {
                        buildModelMapWithLock(body);
                        if (saveJson(body)) {
                            loadModelMapFromFile();
                            mDistanceCalculator = findCalculatorForModelWithLock(mRequestedModel);
                            LogManager.i(TAG, "Successfully updated distance model with latest from online database");
                        }
                    } catch (JSONException e) {
                        LogManager.w(e, TAG, "Cannot parse json from downloaded distance model");
                    }
                }
            }
        }).executeOnExecutor(AsyncTask.THREAD_POOL_EXECUTOR);
    }

    void buildModelMapWithLock(String jsonString) throws JSONException {
        mLock.lock();
        try {
            buildModelMap(jsonString);
        } finally {
            mLock.unlock();
        }
    }

    private void buildModelMap(String jsonString) throws JSONException {
        mModelMap = new HashMap<AndroidModel, DistanceCalculator>();
        JSONObject jsonObject = new JSONObject(jsonString);
        JSONArray array = jsonObject.getJSONArray("models");
        for (int i = 0; i < array.length(); i++) {
            JSONObject modelObject = array.getJSONObject(i);
            boolean defaultFlag = false;
            if (modelObject.has("default")) {
                defaultFlag = modelObject.getBoolean("default");
            }

            String version = modelObject.getString("version");
            String buildNumber = modelObject.getString("build_number");
            String model = modelObject.getString("model");
            String manufacturer = modelObject.getString("manufacturer");
            AndroidModel androidModel = new AndroidModel(version, buildNumber, model, manufacturer);

            DistanceCalculator distanceCalculator = null;
            if (sCalculatorClass.equals(CurveFittedDistanceCalculator.class)) {
                Double coefficient1 = modelObject.optDouble("coefficient1");
                Double coefficient2 = modelObject.optDouble("coefficient2");
                Double coefficient3 = modelObject.optDouble("coefficient3");

                if (!coefficient1.isNaN() && !coefficient2.isNaN() && !coefficient3.isNaN()) {
                    distanceCalculator =
                            new CurveFittedDistanceCalculator(coefficient1,coefficient2,coefficient3);
                }
            }
            else if (sCalculatorClass.equals(PathLossDistanceCalculator.class)) {
                Double receiverRssiOffset = modelObject.optDouble("receiver_rssi_offset");
                if (!receiverRssiOffset.isNaN()) {
                    distanceCalculator =
                            new PathLossDistanceCalculator(receiverRssiOffset);
                }
            }

            if (distanceCalculator != null) {
                mModelMap.put(androidModel, distanceCalculator);
                if (defaultFlag) {
                    mDefaultModel = androidModel;
                }
            }
            else {
                LogManager.w(TAG, "No distance calculator may be constructed for model "+androidModel+
                                  " because data are missing for configured calculator "+sCalculatorClass.getName());
            }
        }
    }

    private void loadDefaultModelMap() {
        mModelMap = new HashMap<AndroidModel, DistanceCalculator>();
        try {
            buildModelMap(stringFromFilePath(CONFIG_FILE));
        }
        catch (Exception e) {
            LogManager.e(e, TAG, "Cannot build model distance calculations");
        }
    }

    private String stringFromFilePath(String path) throws IOException {
        InputStream stream = null;
        BufferedReader bufferedReader = null;
        StringBuilder inputStringBuilder = new StringBuilder();
        try {
            stream = ModelSpecificDistanceCalculator.class.getResourceAsStream("/" + path);
            if (stream == null) {
                stream = this.getClass().getClassLoader().getResourceAsStream("/" + path);
            }

            if (stream == null) {
                throw new RuntimeException("Cannot load resource at " + path);
            }
            bufferedReader = new BufferedReader(new InputStreamReader(stream, "UTF-8"));
            String line = bufferedReader.readLine();
            while(line != null){
                inputStringBuilder.append(line);inputStringBuilder.append('\n');
                line = bufferedReader.readLine();
            }
        }
        finally {
            if (bufferedReader != null) {
                bufferedReader.close();
            }
            if (stream != null) {
                stream.close();
            }
        }
        return inputStringBuilder.toString();
    }

}<|MERGE_RESOLUTION|>--- conflicted
+++ resolved
@@ -54,12 +54,8 @@
     private AndroidModel mRequestedModel;
     private String mRemoteUpdateUrlString = null;
     private Context mContext;
-<<<<<<< HEAD
-    private ReentrantLock mLock = new ReentrantLock();
     private static Class sCalculatorClass = CurveFittedDistanceCalculator.class;
-=======
     private final ReentrantLock mLock = new ReentrantLock();
->>>>>>> 01019700
 
     /**
      * Obtains the best possible <code>DistanceCalculator</code> for the Android device calling
