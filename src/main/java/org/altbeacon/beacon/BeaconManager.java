--- conflicted
+++ resolved
@@ -767,21 +767,8 @@
             LogManager.w(TAG, "Method invocation will be ignored.");
             return;
         }
-<<<<<<< HEAD
-        if (mScheduledScanJobsEnabled) {
-            ScanJob.applySettingsToScheduledJob(mContext, this);
-        }
-        else {
-            if (serviceMessenger == null) {
-                throw new RemoteException("The BeaconManager is not bound to the service.  Call beaconManager.bind(BeaconConsumer consumer) and wait for a callback to onBeaconServiceConnect()");
-            }
-            Message msg = Message.obtain(null, BeaconService.MSG_START_RANGING, 0, 0);
-            msg.setData(new StartRMData(region, callbackPackageName(), this.getScanPeriod(), this.getBetweenScanPeriod(), this.mBackgroundMode).toBundle());
-            serviceMessenger.send(msg);
-=======
         if (determineIfCalledFromSeparateScannerProcess()) {
             return;
->>>>>>> 14ffa232
         }
         synchronized (rangedRegions) {
             rangedRegions.add(region);
@@ -815,18 +802,8 @@
             LogManager.w(TAG, "Method invocation will be ignored.");
             return;
         }
-<<<<<<< HEAD
-        if (!mScheduledScanJobsEnabled) {
-            if (serviceMessenger == null) {
-                throw new RemoteException("The BeaconManager is not bound to the service.  Call beaconManager.bind(BeaconConsumer consumer) and wait for a callback to onBeaconServiceConnect()");
-            }
-            Message msg = Message.obtain(null, BeaconService.MSG_STOP_RANGING, 0, 0);
-            msg.setData(new StartRMData(region, callbackPackageName(), this.getScanPeriod(), this.getBetweenScanPeriod(), this.mBackgroundMode).toBundle());
-            serviceMessenger.send(msg);
-=======
         if (determineIfCalledFromSeparateScannerProcess()) {
             return;
->>>>>>> 14ffa232
         }
         synchronized (rangedRegions) {
             Region regionToRemove = null;
@@ -838,9 +815,6 @@
             rangedRegions.remove(regionToRemove);
         }
         if (mScheduledScanJobsEnabled) {
-<<<<<<< HEAD
-            ScanJob.startMonitoring(mContext, this, region);
-=======
             ScanJob.applySettingsToScheduledJob(mContext, this);
         }
         else {
@@ -850,7 +824,6 @@
             Message msg = Message.obtain(null, BeaconService.MSG_STOP_RANGING, 0, 0);
             msg.setData(new StartRMData(region, callbackPackageName(), this.getScanPeriod(), this.getBetweenScanPeriod(), this.mBackgroundMode).toBundle());
             serviceMessenger.send(msg);
->>>>>>> 14ffa232
         }
     }
 
@@ -915,12 +888,9 @@
             LogManager.w(TAG, "Method invocation will be ignored.");
             return;
         }
-<<<<<<< HEAD
-=======
         if (determineIfCalledFromSeparateScannerProcess()) {
             return;
         }
->>>>>>> 14ffa232
         if (mScheduledScanJobsEnabled) {
             ScanJob.applySettingsToScheduledJob(mContext, this);
         }
@@ -932,12 +902,9 @@
             Message msg = Message.obtain(null, BeaconService.MSG_START_MONITORING, 0, 0);
             msg.setData(new StartRMData(region, callbackPackageName(), this.getScanPeriod(), this.getBetweenScanPeriod(), this.mBackgroundMode).toBundle());
             serviceMessenger.send(msg);
-<<<<<<< HEAD
-=======
         }
         if (isScannerInDifferentProcess()) {
             MonitoringStatus.getInstanceForApplication(mContext).addLocalRegion(region);
->>>>>>> 14ffa232
         }
         this.requestStateForRegion(region);
     }
@@ -959,17 +926,11 @@
             LogManager.w(TAG, "Method invocation will be ignored.");
             return;
         }
-<<<<<<< HEAD
+        if (determineIfCalledFromSeparateScannerProcess()) {
+            return;
+        }
         if (mScheduledScanJobsEnabled) {
             ScanJob.applySettingsToScheduledJob(mContext, this);
-            ScanJob.stopMonitoring(mContext, this, region);
-=======
-        if (determineIfCalledFromSeparateScannerProcess()) {
-            return;
-        }
-        if (mScheduledScanJobsEnabled) {
-            ScanJob.applySettingsToScheduledJob(mContext, this);
->>>>>>> 14ffa232
         }
         else {
             if (serviceMessenger == null) {
@@ -978,12 +939,9 @@
             Message msg = Message.obtain(null, BeaconService.MSG_STOP_MONITORING, 0, 0);
             msg.setData(new StartRMData(region, callbackPackageName(), this.getScanPeriod(), this.getBetweenScanPeriod(), this.mBackgroundMode).toBundle());
             serviceMessenger.send(msg);
-<<<<<<< HEAD
-=======
         }
         if (isScannerInDifferentProcess()) {
             MonitoringStatus.getInstanceForApplication(mContext).removeLocalRegion(region);
->>>>>>> 14ffa232
         }
     }
 
@@ -1000,17 +958,8 @@
             LogManager.w(TAG, "Method invocation will be ignored.");
             return;
         }
-<<<<<<< HEAD
-        if (mScheduledScanJobsEnabled) {
-            ScanJob.applySettingsToScheduledJob(mContext, this);
-            return;
-        }
-        if (serviceMessenger == null) {
-            throw new RemoteException("The BeaconManager is not bound to the service.  Call beaconManager.bind(BeaconConsumer consumer) and wait for a callback to onBeaconServiceConnect()");
-=======
         if (determineIfCalledFromSeparateScannerProcess()) {
             return;
->>>>>>> 14ffa232
         }
         LogManager.d(TAG, "updating background flag to %s", mBackgroundMode);
         LogManager.d(TAG, "updating scan period to %s, %s", this.getScanPeriod(), this.getBetweenScanPeriod());
