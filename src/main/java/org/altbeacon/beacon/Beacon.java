/**
 * Radius Networks, Inc.
 * http://www.radiusnetworks.com
 *
 * @author David G. Young
 *
 * Licensed to the Apache Software Foundation (ASF) under one
 * or more contributor license agreements.  See the NOTICE file
 * distributed with this work for additional information
 * regarding copyright ownership.  The ASF licenses this file
 * to you under the Apache License, Version 2.0 (the
 * "License"); you may not use this file except in compliance
 * with the License.  You may obtain a copy of the License at
 *
 *   http://www.apache.org/licenses/LICENSE-2.0
 *
 * Unless required by applicable law or agreed to in writing,
 * software distributed under the License is distributed on an
 * "AS IS" BASIS, WITHOUT WARRANTIES OR CONDITIONS OF ANY
 * KIND, either express or implied.  See the License for the
 * specific language governing permissions and limitations
 * under the License.
 */
package org.altbeacon.beacon;

import android.os.Parcel;
import android.os.Parcelable;

import org.altbeacon.beacon.client.BeaconDataFactory;
import org.altbeacon.beacon.client.NullBeaconDataFactory;
import org.altbeacon.beacon.distance.DistanceCalculator;
import org.altbeacon.beacon.logging.LogManager;

import java.util.ArrayList;
import java.util.Collections;
import java.util.List;

/**
<<<<<<< HEAD
* The <code>Beacon</code> class represents a single hardware Beacon detected by
* an Android device.
*
* <pre>A Beacon is identified by a unique multi-part identifier, with the first of the ordered
* identifiers being more significant for the purposes of grouping beacons.
*
* An Beacon sends a Bluetooth Low Energy (BLE) advertisement that contains these
* three identifiers, along with the calibrated tx power (in RSSI) of the
* Beacon's Bluetooth transmitter.
*
* This class may only be instantiated from a BLE packet, and an RSSI measurement for
* the packet.  The class parses out the identifier, along with the calibrated
* tx power.  It then uses the measured RSSI and calibrated tx power to do a rough
* distance measurement (the mDistance field)
*
* @author  David G. Young
* @see     Region#matchesBeacon(Beacon Beacon)
*/
public class Beacon implements Parcelable {
    private static final String TAG = "Beacon";
=======
 * The <code>Beacon</code> class represents a single hardware Beacon detected by
 * an Android device.
 *
 * <pre>A Beacon is identified by a unique multi-part identifier, with the first of the ordered
 * identifiers being more significant for the purposes of grouping beacons.
 *
 * An Beacon sends a Bluetooth Low Energy (BLE) advertisement that contains these
 * three identifiers, along with the calibrated tx power (in RSSI) of the
 * Beacon's Bluetooth transmitter.
 *
 * This class may only be instantiated from a BLE packet, and an RSSI measurement for
 * the packet.  The class parses out the identifier, along with the calibrated
 * tx power.  It then uses the measured RSSI and calibrated tx power to do a rough
 * distance measurement (the mDistance field)
 *
 * @author  David G. Young
 * @see     Region#matchesBeacon(Beacon Beacon)
 */
public class Beacon implements Parcelable {
    private static final String TAG = "Beacon";

    /**
     * Determines whether a the bluetoothAddress (mac address) must be the same for two Beacons
     * to be configured equal.
     */
    protected static boolean sHardwareEqualityEnforced = false;
>>>>>>> 49db318d

    protected static DistanceCalculator sDistanceCalculator = null;

    /**
     * The a list of the multi-part identifiers of the beacon.  Together, these identifiers signify
     * a unique beacon.  The identifiers are ordered by significance for the purpose of grouping
     * beacons
     */
    protected List<Identifier> mIdentifiers;

    /**
     * A list of generic non-identifying data fields included in the beacon advertisement.  Data
     * fields are limited to the size of a Java long, or six bytes.
     */
    protected List<Long> mDataFields;
    /**
     * A list of generic non-identifying data fields included in a secondary beacon advertisement
     * and merged into this beacon.  Data fields are limited to the size of a Java long, or six
     * bytes.
     */
    protected List<Long> mExtraDataFields;

    /**
     * A double that is an estimate of how far the Beacon is away in meters.   Note that this number
     * fluctuates quite a bit with RSSI, so despite the name, it is not super accurate.
     */
    protected Double mDistance;
<<<<<<< HEAD

=======
>>>>>>> 49db318d
    /**
     * The measured signal strength of the Bluetooth packet that led do this Beacon detection.
     */
    protected int mRssi;
<<<<<<< HEAD

=======
>>>>>>> 49db318d
    /**
     * The calibrated measured Tx power of the Beacon in RSSI
     * This value is baked into an Beacon when it is manufactured, and
     * it is transmitted with each packet to aid in the mDistance estimate
     */
    protected int mTxPower;

    /**
     * The bluetooth mac address
     */
    protected String mBluetoothAddress;

    /**
     * If multiple RSSI samples were available, this is the running average
     */
    private Double mRunningAverageRssi = null;

    /**
     * Used to attach data to individual Beacons, either locally or in the cloud
     */
    protected static BeaconDataFactory beaconDataFactory = new NullBeaconDataFactory();

    /**
     * The two byte value indicating the type of beacon that this is, which is used for figuring
     * out the byte layout of the beacon advertisement
     */
    protected int mBeaconTypeCode;

    /**
     * A two byte code indicating the beacon manufacturer.  A list of registered manufacturer codes
     * may be found here:
     * https://www.bluetooth.org/en-us/specification/assigned-numbers/company-identifiers
     *
     * If the beacon is a GATT-based beacon, this field will be set to -1
     */
    protected int mManufacturer;

    /**
     * A 32 bit service uuid for the beacon
     *
     * This is valid only for GATT-based beacons.   If the beacon is a manufacturer data-based
     * beacon, this field will be -1
     */

    protected int mServiceUuid;

    /**
     * The bluetooth device name.  This is a field transmitted by the remote beacon device separate
     * from the advertisement data
     */
    protected String mBluetoothName;

    /**
     * Required for making object Parcelable.  If you override this class, you must provide an
     * equivalent version of this method.
     */
    public static final Parcelable.Creator<Beacon> CREATOR
            = new Parcelable.Creator<Beacon>() {
        public Beacon createFromParcel(Parcel in) {
            return new Beacon(in);
        }

        public Beacon[] newArray(int size) {
            return new Beacon[size];
        }
    };

    /**
     * Sets the DistanceCalculator to use with this beacon
     * @param dc
     */
    public static void setDistanceCalculator(DistanceCalculator dc) {
        sDistanceCalculator = dc;
    }

    /**
     * Gets the DistanceCalculator to use with this beacon
     */
    public static DistanceCalculator getDistanceCalculator() {
        return sDistanceCalculator;
    }

    /**
     * Configures whether a the bluetoothAddress (mac address) must be the same for two Beacons
     * to be configured equal.  This setting applies to all beacon instances in the same process.
     * Defaults to false for backward compatibility.
     *
     * @param e
     */
    public static void setHardwareEqualityEnforced(boolean e) {
        sHardwareEqualityEnforced = e;
    }

    /**
     * Required for making Beacon parcelable
     * @param in parcel
     */
    protected Beacon(Parcel in) {
        int size = in.readInt();

        this.mIdentifiers = new ArrayList<Identifier>(size);
        for (int i = 0; i < size; i++) {
            mIdentifiers.add(Identifier.parse(in.readString()));
        }
        mDistance = in.readDouble();
        mRssi = in.readInt();
        mTxPower = in.readInt();
        mBluetoothAddress = in.readString();
        mBeaconTypeCode = in.readInt();
        mServiceUuid = in.readInt();
        int dataSize = in.readInt();
        this.mDataFields = new ArrayList<Long>(dataSize);
        for (int i = 0; i < dataSize; i++) {
            mDataFields.add(in.readLong());
        }
        int extraDataSize = in.readInt();
        if (LogManager.isVerboseLoggingEnabled()) {
            LogManager.d(TAG, "reading "+extraDataSize+" extra data fields from parcel");
        }
        this.mExtraDataFields = new ArrayList<Long>(extraDataSize);
        for (int i = 0; i < extraDataSize; i++) {
            mExtraDataFields.add(in.readLong());
        }
        mManufacturer = in.readInt();
        mBluetoothName = in.readString();
    }

    /**
     * Copy constructor
     * @param otherBeacon
     */
    protected Beacon(Beacon otherBeacon) {
        super();
        mIdentifiers = new ArrayList<Identifier>(otherBeacon.mIdentifiers.size());
        mDataFields = new ArrayList<Long>(otherBeacon.mDataFields.size());
        mExtraDataFields = new ArrayList<Long>(otherBeacon.mExtraDataFields.size());
        for (int i = 0; i < otherBeacon.mIdentifiers.size(); i++) {
            mIdentifiers.add(otherBeacon.mIdentifiers.get(i));
        }
        for (int i = 0; i < otherBeacon.mDataFields.size(); i++) {
            mDataFields.add(otherBeacon.mDataFields.get(i));
        }
        for (int i = 0; i < otherBeacon.mExtraDataFields.size(); i++) {
            mExtraDataFields.add(otherBeacon.mExtraDataFields.get(i));
        }
        this.mDistance = otherBeacon.mDistance;
        this.mRunningAverageRssi = otherBeacon.mRunningAverageRssi;
        this.mRssi = otherBeacon.mRssi;
        this.mTxPower = otherBeacon.mTxPower;
        this.mBluetoothAddress = otherBeacon.mBluetoothAddress;
        this.mBeaconTypeCode = otherBeacon.getBeaconTypeCode();
        this.mServiceUuid = otherBeacon.getServiceUuid();
        this.mBluetoothName = otherBeacon.mBluetoothName;
    }

    /**
     * Basic constructor that simply allocates fields
     */
    protected Beacon() {
        mIdentifiers = new ArrayList<Identifier>(1);
        mDataFields = new ArrayList<Long>(1);
        mExtraDataFields = new ArrayList<Long>(1);
    }

    /**
     * Sets the running average rssi for use in distance calculations
     * @param rssi the running average rssi
     */
    public void setRunningAverageRssi(double rssi) {
        mRunningAverageRssi = rssi;
        mDistance = null; // force calculation of accuracy and proximity next time they are requested
    }

    /**
     * Sets the most recently measured rssi for use in distance calculations if a running average is
     * not available
     * @param rssi
     */
    public void setRssi(int rssi) {
        mRssi = rssi;
    }

    /**
     * @see #mManufacturer
     */
    public int getManufacturer() {
        return mManufacturer;
    }

    /**
     * @see #mServiceUuid
     */
    public int getServiceUuid() {
        return mServiceUuid;
    }

    /**
     * Returns the specified identifier - 0 indexed
     * Note:  to read id1, call getIdentifier(0);
     * @param i - index identfier
     * @return identifier
     */
    public Identifier getIdentifier(int i) {
        return mIdentifiers.get(i);
    }


    /**
     * Convenience method to get the first identifier
     * @return
     */
    public Identifier getId1() {
        return mIdentifiers.get(0);
    }

    /**
     * Convenience method to get the second identifier
     * @return
     */
    public Identifier getId2() {
        return mIdentifiers.get(1);
    }

    /**
     * Convenience method to get the third identifier
     * @return
     */
    public Identifier getId3() {
        return mIdentifiers.get(2);
    }

    /**
     * Returns the list of data fields transmitted with the advertisement
     * @return dataFields
     */
    public List<Long> getDataFields() {
        return Collections.unmodifiableList(mDataFields);
    }

    /**
     * Returns the list of data fields transmitted with the advertisement
     * @return dataFields
     */
    public List<Long> getExtraDataFields() {
        return Collections.unmodifiableList(mExtraDataFields);
    }

    /**
     * Sets extra data fields
     * @param fields
     */
    public void setExtraDataFields(List<Long> fields) {
        mExtraDataFields = fields;
    }

    /**
     * Returns the list of identifiers transmitted with the advertisement
     * @return identifier
     */
    public List<Identifier> getIdentifiers() {
        return Collections.unmodifiableList(mIdentifiers);
    }


    /**
     * Provides a calcualted estimate of the distance to the beacon based on a running average of
     * the RSSI and the transmitted power calibration value included in the beacon advertisement.
     * This value is specific to the type of Android device receiving the transmission.
     *
     * @see #mDistance
     * @return distance
     */
    public double getDistance() {
        if (mDistance == null) {
            double bestRssiAvailable = mRssi;
            if (mRunningAverageRssi != null) {
                bestRssiAvailable = mRunningAverageRssi;
            }
            else {
                LogManager.d(TAG, "Not using running average RSSI because it is null");
            }
            mDistance = calculateDistance(mTxPower, bestRssiAvailable);
        }
        return mDistance;
    }
<<<<<<< HEAD

=======
>>>>>>> 49db318d
    /**
     * @see #mRssi
     * @return mRssi
     */
    public int getRssi() {
        return mRssi;
    }
<<<<<<< HEAD

=======
>>>>>>> 49db318d
    /**
     * @see #mTxPower
     * @return txPowwer
     */
    public int getTxPower() {
        return mTxPower;
    }

    /**
     * @see #mBeaconTypeCode
     * @return beaconTypeCode
     */
    public int getBeaconTypeCode() { return mBeaconTypeCode; }

    /**
     * @see #mBluetoothAddress
     * @return mBluetoothAddress
     */
    public String getBluetoothAddress() {
        return mBluetoothAddress;
    }

    /**
     * @see #mBluetoothName
     * @return mBluetoothName
     */
    public String getBluetoothName() {
        return mBluetoothName;
    }

    /**
     * Calculate a hashCode for this beacon
     * @return
     */
    @Override
    public int hashCode() {
        StringBuilder sb = new StringBuilder();
        int i = 1;
        for (Identifier identifier: mIdentifiers) {
            sb.append("id");
            sb.append(i);
            sb.append(": ");
            sb.append(identifier.toString());
            sb.append(" ");
            i++;
        }
        if (sHardwareEqualityEnforced) {
            sb.append(mBluetoothAddress);
        }
        return sb.toString().hashCode();
    }

    /**
<<<<<<< HEAD
     * Two detected beacons are considered equal if they share the same three identifiers, regardless of their mDistance or RSSI.
=======
     * Two detected beacons are considered equal if they share the same three identifiers,
     * regardless of their mDistance, mBluetoothAddress or RSSI.
>>>>>>> 49db318d
     */
    @Override
    public boolean equals(Object that) {
        if (!(that instanceof Beacon)) {
            return false;
        }
        Beacon thatBeacon = (Beacon) that;
        if (this.mIdentifiers.size() != thatBeacon.mIdentifiers.size()) {
            return false;
        }
        // all identifiers must match
        for (int i = 0; i < this.mIdentifiers.size(); i++) {
            if (!this.mIdentifiers.get(i).equals(thatBeacon.mIdentifiers.get(i))) {
                return false;
            }
        }
<<<<<<< HEAD
        return true;
=======
        return sHardwareEqualityEnforced ?
                this.getBluetoothAddress().equals(thatBeacon.getBluetoothAddress()) :
                true;
>>>>>>> 49db318d
    }

    /**
     * Requests server-side data for this beacon.  Requires that a BeaconDataFactory be set up with
     * a backend service.
     * @param notifier interface providing a callback when data are available
     */
    public void requestData(BeaconDataNotifier notifier) {
        beaconDataFactory.requestBeaconData(this, notifier);
    }

    /**
     * Formats a beacon as a string showing only its unique identifiers
     * @return
     */
    @Override
    public String toString() {
        StringBuilder sb = new StringBuilder();
        int i = 1;
        for (Identifier identifier: mIdentifiers) {
            if (i > 1) {
                sb.append(" ");
            }
            sb.append("id");
            sb.append(i);
            sb.append(": ");
            sb.append(identifier == null ? "null" : identifier.toString());
            i++;
        }
        return sb.toString();
    }

    /**
     * Required for making object Parcelable
     */
    public int describeContents() {
        return 0;
    }

    /**
     * Required for making object Parcelable.  If you override this class, you must override this
     * method if you add any additional fields.
     */
    public void writeToParcel(Parcel out, int flags) {
        out.writeInt(mIdentifiers.size());
        LogManager.d(TAG, "serializing identifiers of size %s", mIdentifiers.size());
        for (Identifier identifier: mIdentifiers) {
            out.writeString(identifier == null ? null : identifier.toString());
        }
        out.writeDouble(getDistance());
        out.writeInt(mRssi);
        out.writeInt(mTxPower);
        out.writeString(mBluetoothAddress);
        out.writeInt(mBeaconTypeCode);
        out.writeInt(mServiceUuid);
        out.writeInt(mDataFields.size());
        for (Long dataField: mDataFields) {
            out.writeLong(dataField);
        }
        if (LogManager.isVerboseLoggingEnabled()) {
            LogManager.d(TAG, "writing "+mExtraDataFields.size()+" extra data fields to parcel");
        }
        out.writeInt(mExtraDataFields.size());
        for (Long dataField: mExtraDataFields) {
            out.writeLong(dataField);
        }
        out.writeInt(mManufacturer);
        out.writeString(mBluetoothName);

    }

    /**
     * Indicates whether this beacon is an "Extra data beacon," meaning one that has no identifiers
     * but has data fields.
     * @return
     */
    public boolean isExtraBeaconData() {
        return mIdentifiers.size() == 0 && mDataFields.size() != 0;
    }

    /**
     * Estimate the distance to the beacon using the DistanceCalculator set on this class.  If no
     * DistanceCalculator has been set, return -1 as the distance.
     * @see org.altbeacon.beacon.distance.DistanceCalculator
     *
     * @param txPower
     * @param bestRssiAvailable
     * @return
     */
    protected static Double calculateDistance(int txPower, double bestRssiAvailable) {
        if (Beacon.getDistanceCalculator() != null) {
            return Beacon.getDistanceCalculator().calculateDistance(txPower, bestRssiAvailable);
        }
        else {
            LogManager.e(TAG, "Distance calculator not set.  Distance will bet set to -1");
            return -1.0;
        }
    }

    /**
     * Builder class for Beacon objects. Provides a convenient way to set the various fields of a
     * Beacon
     *
     * <p>Example:
     *
     * <pre>
     * Beacon beacon = new Beacon.Builder()
     *         .setId1(&quot;2F234454-CF6D-4A0F-ADF2-F4911BA9FFA6&quot;)
     *         .setId2("1")
     *         .setId3("2")
     *         .build();
     * </pre>
     */
    public static class Builder {
        protected Beacon mBeacon;
        private Identifier mId1, mId2, mId3;

        /**
         * Creates a builder instance
         */
        public Builder() {
            mBeacon = new Beacon();
        }

        /**
         * Builds an instance of this beacon based on parameters set in the Builder
         * @return beacon
         */
        public Beacon build() {
            if (mId1!= null) {
                mBeacon.mIdentifiers.add(mId1);
                if (mId2!= null) {
                    mBeacon.mIdentifiers.add(mId2);
                    if (mId3!= null) {
                        mBeacon.mIdentifiers.add(mId3);
                    }
                }
            }
            return mBeacon;
        }

        /**
         * @param beacon the beacon whose fields we should copy to this beacon builder
         * @return
         */
        public Builder copyBeaconFields(Beacon beacon) {
            setIdentifiers(beacon.getIdentifiers());
            setBeaconTypeCode(beacon.getBeaconTypeCode());
            setDataFields(beacon.getDataFields());
            setBluetoothAddress(beacon.getBluetoothAddress());
            setBluetoothName(beacon.getBluetoothName());
            setExtraDataFields(beacon.getExtraDataFields());
            setManufacturer(beacon.getManufacturer());
            setTxPower(beacon.getTxPower());
            setRssi(beacon.getRssi());
            setServiceUuid(beacon.getServiceUuid());
            return this;
        }

        /**
         * @see Beacon#mIdentifiers
         * @param identifiers identifiers to set
         * @return builder
         */
        public Builder setIdentifiers(List<Identifier>identifiers) {
            mId1 = null;
            mId2 = null;
            mId3 = null;
            mBeacon.mIdentifiers = identifiers;
            return this;
        }

        /**
         * Convenience method allowing the first beacon identifier to be set as a String.  It will
         * be parsed into an Identifier object
         * @param id1String string to parse into an identifier
         * @return builder
         */
        public Builder setId1(String id1String) {
            mId1 = Identifier.parse(id1String);
            return this;
        }

        /**
         * Convenience method allowing the second beacon identifier to be set as a String.  It will
         * be parsed into an Identifier object
         * @param id2String string to parse into an identifier
         * @return builder
         */
        public Builder setId2(String id2String) {
            mId2 = Identifier.parse(id2String);
            return this;
        }

        /**
         * Convenience method allowing the third beacon identifier to be set as a String.  It will
         * be parsed into an Identifier object
         * @param id3String string to parse into an identifier
         * @return builder
         */
        public Builder setId3(String id3String) {
            mId3 = Identifier.parse(id3String);
            return this;
        }

        /**
         * @see Beacon#mRssi
         * @param rssi
         * @return builder
         */
        public Builder setRssi(int rssi) {
            mBeacon.mRssi = rssi;
            return this;
        }

        /**
         * @see Beacon#mTxPower
         * @param txPower
         * @return builder
         */
        public Builder setTxPower(int txPower) {
            mBeacon.mTxPower = txPower;
            return this;
        }

        /**
         * @see Beacon#mBeaconTypeCode
         * @param beaconTypeCode
         * @return builder
         */
        public Builder setBeaconTypeCode(int beaconTypeCode) {
            mBeacon.mBeaconTypeCode = beaconTypeCode;
            return this;
        }

        /**
         * @see Beacon#mServiceUuid
         * @param serviceUuid
         * @return builder
         */
        public Builder setServiceUuid(int serviceUuid) {
            mBeacon.mServiceUuid = serviceUuid;
            return this;
        }

        /**
         * @see Beacon#mBluetoothAddress
         * @param bluetoothAddress
         * @return builder
         */
        public Builder setBluetoothAddress(String bluetoothAddress) {
            mBeacon.mBluetoothAddress = bluetoothAddress;
            return this;
        }

        /**
         * @see Beacon#mDataFields
         * @param dataFields
         * @return builder
         */
        public Builder setDataFields(List<Long> dataFields) {
            mBeacon.mDataFields = dataFields;
            return this;
        }

        /**
         * @see Beacon#mDataFields
         * @param extraDataFields
         * @return builder
         */
        public Builder setExtraDataFields(List<Long> extraDataFields) {
            mBeacon.mExtraDataFields = extraDataFields;
            return this;
        }

        /**
         * @see Beacon#mManufacturer
         * @param manufacturer
         * @return builder
         */
        public Builder setManufacturer(int manufacturer) {
            mBeacon.mManufacturer = manufacturer;
            return this;
        }

        /**
         * @see Beacon#mBluetoothName
         * @param name
         * @return builder
         */
        public Builder setBluetoothName(String name) {
            mBeacon.mBluetoothName = name;
            return this;
        }

    }
}<|MERGE_RESOLUTION|>--- conflicted
+++ resolved
@@ -36,28 +36,6 @@
 import java.util.List;
 
 /**
-<<<<<<< HEAD
-* The <code>Beacon</code> class represents a single hardware Beacon detected by
-* an Android device.
-*
-* <pre>A Beacon is identified by a unique multi-part identifier, with the first of the ordered
-* identifiers being more significant for the purposes of grouping beacons.
-*
-* An Beacon sends a Bluetooth Low Energy (BLE) advertisement that contains these
-* three identifiers, along with the calibrated tx power (in RSSI) of the
-* Beacon's Bluetooth transmitter.
-*
-* This class may only be instantiated from a BLE packet, and an RSSI measurement for
-* the packet.  The class parses out the identifier, along with the calibrated
-* tx power.  It then uses the measured RSSI and calibrated tx power to do a rough
-* distance measurement (the mDistance field)
-*
-* @author  David G. Young
-* @see     Region#matchesBeacon(Beacon Beacon)
-*/
-public class Beacon implements Parcelable {
-    private static final String TAG = "Beacon";
-=======
  * The <code>Beacon</code> class represents a single hardware Beacon detected by
  * an Android device.
  *
@@ -84,7 +62,6 @@
      * to be configured equal.
      */
     protected static boolean sHardwareEqualityEnforced = false;
->>>>>>> 49db318d
 
     protected static DistanceCalculator sDistanceCalculator = null;
 
@@ -112,18 +89,10 @@
      * fluctuates quite a bit with RSSI, so despite the name, it is not super accurate.
      */
     protected Double mDistance;
-<<<<<<< HEAD
-
-=======
->>>>>>> 49db318d
     /**
      * The measured signal strength of the Bluetooth packet that led do this Beacon detection.
      */
     protected int mRssi;
-<<<<<<< HEAD
-
-=======
->>>>>>> 49db318d
     /**
      * The calibrated measured Tx power of the Beacon in RSSI
      * This value is baked into an Beacon when it is manufactured, and
@@ -409,10 +378,6 @@
         }
         return mDistance;
     }
-<<<<<<< HEAD
-
-=======
->>>>>>> 49db318d
     /**
      * @see #mRssi
      * @return mRssi
@@ -420,10 +385,6 @@
     public int getRssi() {
         return mRssi;
     }
-<<<<<<< HEAD
-
-=======
->>>>>>> 49db318d
     /**
      * @see #mTxPower
      * @return txPowwer
@@ -477,12 +438,7 @@
     }
 
     /**
-<<<<<<< HEAD
      * Two detected beacons are considered equal if they share the same three identifiers, regardless of their mDistance or RSSI.
-=======
-     * Two detected beacons are considered equal if they share the same three identifiers,
-     * regardless of their mDistance, mBluetoothAddress or RSSI.
->>>>>>> 49db318d
      */
     @Override
     public boolean equals(Object that) {
@@ -499,13 +455,9 @@
                 return false;
             }
         }
-<<<<<<< HEAD
-        return true;
-=======
         return sHardwareEqualityEnforced ?
                 this.getBluetoothAddress().equals(thatBeacon.getBluetoothAddress()) :
                 true;
->>>>>>> 49db318d
     }
 
     /**
