--- conflicted
+++ resolved
@@ -6,10 +6,6 @@
 import org.altbeacon.beacon.BeaconManager;
 import org.altbeacon.beacon.logging.LogManager;
 
-<<<<<<< HEAD
-import java.io.ObjectOutputStream;
-=======
->>>>>>> 14ffa232
 import java.io.Serializable;
 import java.lang.reflect.Constructor;
 
@@ -49,21 +45,11 @@
 
     // Done at the end of each cycle before data are sent to the client
     public void commitMeasurements() {
-<<<<<<< HEAD
-
-        RunningAverageRssiFilter.setSampleExpirationMilliseconds(sampleExpirationMilliseconds);
-
-        if (!getFilter().noMeasurementsAvailable()) {
-            double runningAverage = getFilter().calculateRssi();
-            mBeacon.setRunningAverageRssi(runningAverage);
-            LogManager.d(TAG, "calculated new runningAverageRssi: %s", runningAverage);
-=======
         RunningAverageRssiFilter.setSampleExpirationMilliseconds(sampleExpirationMilliseconds);
          if (!getFilter().noMeasurementsAvailable()) {
              double runningAverage = getFilter().calculateRssi();
              mBeacon.setRunningAverageRssi(runningAverage);
              LogManager.d(TAG, "calculated new runningAverageRssi: %s", runningAverage);
->>>>>>> 14ffa232
         }
         else {
             LogManager.d(TAG, "No measurements available to calculate running average");
@@ -77,22 +63,6 @@
             mTracked = true;
             lastTrackedTimeMillis = SystemClock.elapsedRealtime();
             getFilter().addMeasurement(rssi);
-<<<<<<< HEAD
-        }
-    }
-
-    private RssiFilter getFilter() {
-        if (mFilter == null) {
-            //set RSSI filter
-            try {
-                Constructor cons = BeaconManager.getRssiFilterImplClass().getConstructors()[0];
-                mFilter = (RssiFilter)cons.newInstance();
-            } catch (Exception e) {
-                LogManager.e(TAG, "Could not construct RssiFilterImplClass %s", BeaconManager.getRssiFilterImplClass().getName());
-            }
-
-=======
->>>>>>> 14ffa232
         }
         return mFilter;
     }
