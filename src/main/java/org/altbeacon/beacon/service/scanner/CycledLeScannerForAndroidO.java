--- conflicted
+++ resolved
@@ -38,10 +38,6 @@
         List<ScanFilter> filters = new ScanFilterUtils().createScanFiltersForBeaconParsers(
                 new ArrayList(beaconParsers));
         try {
-            // We cannot build with a minSdk < Android O when using Android O preview APIs
-            // so if you set an earlier minSdk to test against pre-O devices, you must comment out
-            // the next few lines
-<<<<<<< HEAD
             int result = getBluetoothAdapter().getBluetoothLeScanner().startScan(filters, settings, getScanCallbackIntent());
             if (result != 0) {
                 LogManager.e(TAG, "Failed to start background scan on Android O.  Code: "+result);
@@ -49,16 +45,6 @@
             else {
                 LogManager.d(TAG, "Started passive beacon scan");
             }
-=======
-            //int result = getBluetoothAdapter().getBluetoothLeScanner().startScan(filters, settings, callbackIntent);
-            //if (result != 0) {
-            //    LogManager.e(TAG, "Failed to start background scan on Android O.  Code: "+result);
-            //}
-            //else {
-            //    LogManager.d(TAG, "Started passive beacon scan");
-            //}
-            // End of lines that must be commented out when not compiling against Android O
->>>>>>> 729cf9cc
          }
         catch (SecurityException e) {
             LogManager.e(TAG, "SecurityException making Android O background scanner");
