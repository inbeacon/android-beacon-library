package org.altbeacon.beacon.service.scanner;

import android.annotation.TargetApi;
import android.content.Context;
import org.altbeacon.bluetooth.BluetoothCrashResolver;
import java.util.Set;

/**
 * The scanner used for Android O is effectively the same as used for JellyBeaconMr2.  There is no
 * point in using the low power scanning APIs introduced in Lollipop, because they only work when
 * the app is running, effectively requiring a long running service, something newly disallowed
 * by Android O.  The new strategy for Android O is to use a JobScheduler combined with background
 * scans delivered by Intents.
 *
 * @see org.altbeacon.beacon.service.ScanJob
 * @see org.altbeacon.beacon.service.ScanHelper#startAndroidOBackgroundScan(Set)
 *
 * Created by dyoung on 5/28/17.
 */

@TargetApi(25)
class CycledLeScannerForAndroidO extends CycledLeScannerForJellyBeanMr2 {
    private static final String TAG = CycledLeScannerForAndroidO.class.getSimpleName();

    CycledLeScannerForAndroidO(Context context, long scanPeriod, long betweenScanPeriod, boolean backgroundFlag, CycledLeScanCallback cycledLeScanCallback, BluetoothCrashResolver crashResolver) {
        super(context, scanPeriod, betweenScanPeriod, backgroundFlag, cycledLeScanCallback, crashResolver);
        // We stop scanning here in case we were doing a passive background scan
        getBluetoothAdapter().getBluetoothLeScanner().stopScan(getScanCallbackIntent());
    }
<<<<<<< HEAD

    /**
     * @param beaconParsers
     */
    public void startAndroidOBackgroundScan(Set<BeaconParser> beaconParsers) {
        ScanSettings settings = (new ScanSettings.Builder().setScanMode(ScanSettings.SCAN_MODE_LOW_POWER)).build();
        List<ScanFilter> filters = new ScanFilterUtils().createScanFiltersForBeaconParsers(
                new ArrayList(beaconParsers));
        try {
            int result = getBluetoothAdapter().getBluetoothLeScanner().startScan(filters, settings, getScanCallbackIntent());
            if (result != 0) {
                LogManager.e(TAG, "Failed to start background scan on Android O.  Code: "+result);
            }
            else {
                LogManager.d(TAG, "Started passive beacon scan");
            }
         }
        catch (SecurityException e) {
            LogManager.e(TAG, "SecurityException making Android O background scanner");
         }
    }

    // Low power scan results in the background will be delivered via Intent
    private PendingIntent getScanCallbackIntent() {
        Intent intent = new Intent(mContext, StartupBroadcastReceiver.class);
        intent.putExtra("o-scan", true);
        return PendingIntent.getBroadcast(mContext,0, intent, PendingIntent.FLAG_UPDATE_CURRENT);
    }

=======
>>>>>>> f2811553
}<|MERGE_RESOLUTION|>--- conflicted
+++ resolved
@@ -2,7 +2,9 @@
 
 import android.annotation.TargetApi;
 import android.content.Context;
+
 import org.altbeacon.bluetooth.BluetoothCrashResolver;
+
 import java.util.Set;
 
 /**
@@ -18,45 +20,11 @@
  * Created by dyoung on 5/28/17.
  */
 
-@TargetApi(25)
+@TargetApi(26)
 class CycledLeScannerForAndroidO extends CycledLeScannerForJellyBeanMr2 {
     private static final String TAG = CycledLeScannerForAndroidO.class.getSimpleName();
 
     CycledLeScannerForAndroidO(Context context, long scanPeriod, long betweenScanPeriod, boolean backgroundFlag, CycledLeScanCallback cycledLeScanCallback, BluetoothCrashResolver crashResolver) {
         super(context, scanPeriod, betweenScanPeriod, backgroundFlag, cycledLeScanCallback, crashResolver);
-        // We stop scanning here in case we were doing a passive background scan
-        getBluetoothAdapter().getBluetoothLeScanner().stopScan(getScanCallbackIntent());
     }
-<<<<<<< HEAD
-
-    /**
-     * @param beaconParsers
-     */
-    public void startAndroidOBackgroundScan(Set<BeaconParser> beaconParsers) {
-        ScanSettings settings = (new ScanSettings.Builder().setScanMode(ScanSettings.SCAN_MODE_LOW_POWER)).build();
-        List<ScanFilter> filters = new ScanFilterUtils().createScanFiltersForBeaconParsers(
-                new ArrayList(beaconParsers));
-        try {
-            int result = getBluetoothAdapter().getBluetoothLeScanner().startScan(filters, settings, getScanCallbackIntent());
-            if (result != 0) {
-                LogManager.e(TAG, "Failed to start background scan on Android O.  Code: "+result);
-            }
-            else {
-                LogManager.d(TAG, "Started passive beacon scan");
-            }
-         }
-        catch (SecurityException e) {
-            LogManager.e(TAG, "SecurityException making Android O background scanner");
-         }
-    }
-
-    // Low power scan results in the background will be delivered via Intent
-    private PendingIntent getScanCallbackIntent() {
-        Intent intent = new Intent(mContext, StartupBroadcastReceiver.class);
-        intent.putExtra("o-scan", true);
-        return PendingIntent.getBroadcast(mContext,0, intent, PendingIntent.FLAG_UPDATE_CURRENT);
-    }
-
-=======
->>>>>>> f2811553
 }