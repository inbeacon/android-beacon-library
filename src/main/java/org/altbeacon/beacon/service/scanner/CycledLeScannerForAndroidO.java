--- conflicted
+++ resolved
@@ -18,13 +18,8 @@
  * Created by dyoung on 5/28/17.
  */
 
-<<<<<<< HEAD
 @TargetApi(26)
-class CycledLeScannerForAndroidO extends CycledLeScannerForJellyBeanMr2 {
-=======
-@TargetApi(25)
 class CycledLeScannerForAndroidO extends CycledLeScannerForLollipop {
->>>>>>> 41ea5fb4
     private static final String TAG = CycledLeScannerForAndroidO.class.getSimpleName();
 
     CycledLeScannerForAndroidO(Context context, long scanPeriod, long betweenScanPeriod, boolean backgroundFlag, CycledLeScanCallback cycledLeScanCallback, BluetoothCrashResolver crashResolver) {
