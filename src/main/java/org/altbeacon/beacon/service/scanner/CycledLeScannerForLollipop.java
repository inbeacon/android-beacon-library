package org.altbeacon.beacon.service.scanner;

import android.annotation.TargetApi;
import android.app.usage.UsageStatsManager;
import android.bluetooth.BluetoothAdapter;
import android.bluetooth.le.BluetoothLeScanner;
import android.bluetooth.le.ScanCallback;
import android.bluetooth.le.ScanFilter;
import android.bluetooth.le.ScanResult;
import android.bluetooth.le.ScanSettings;
import android.content.Context;
import android.os.Build;

import org.altbeacon.beacon.BeaconManager;
import org.altbeacon.beacon.logging.LogManager;
import org.altbeacon.beacon.service.DetectionTracker;
import org.altbeacon.bluetooth.BluetoothCrashResolver;

import java.util.ArrayList;
import java.util.List;

@TargetApi(21)
public class CycledLeScannerForLollipop extends CycledLeScanner {
    private static final String TAG = "CycledLeScannerForLollipop";
    private static final long BACKGROUND_L_SCAN_DETECTION_PERIOD_MILLIS = 10000l;
    private BluetoothLeScanner mScanner;
    private ScanCallback leScanCallback;
    private long mBackgroundLScanStartTime = 0l;
    private long mBackgroundLScanFirstDetectionTime = 0l;
    private boolean mScanDeferredBefore = false;
<<<<<<< HEAD
    private boolean mMainScanCycleActive = false;
    private BeaconManager mBeaconManager;
=======
    private final BeaconManager mBeaconManager;
>>>>>>> 9cdd0a7e

    public CycledLeScannerForLollipop(Context context, long scanPeriod, long betweenScanPeriod, boolean backgroundFlag, CycledLeScanCallback cycledLeScanCallback, BluetoothCrashResolver crashResolver) {
        super(context, scanPeriod, betweenScanPeriod, backgroundFlag, cycledLeScanCallback, crashResolver);
        mBeaconManager = BeaconManager.getInstanceForApplication(mContext);
    }

    @Override
    protected void stopScan() {
        try {
            if (getScanner() != null) {
                try {
                    getScanner().stopScan((android.bluetooth.le.ScanCallback) getNewLeScanCallback());
                }
                catch (NullPointerException npe) {
                    // Necessary because of https://code.google.com/p/android/issues/detail?id=160503
                    LogManager.e(TAG, "Cannot stop scan.  Unexpected NPE.", npe);
                }
            }
        }
        catch (IllegalStateException e) {
            LogManager.w(TAG, "Cannot stop scan.  Bluetooth may be turned off.");
        }
    }

    /*
      Android 5 background scan algorithm (largely handled in this method)
      Same as pre-Android 5, except when on the between scan period.  In this period:
      If a beacon has been seen in the past 10 seconds, don't do any scanning for the between scan period.
         Otherwise:
           - create hardware masks for any beacon regardless of identifiers
           - look for these hardware masks, and if you get one, report the detection
      when calculating the time to the next scan cycle, make it be on the seconds modulus of the between scan period plus the scan period
      This is an improvement over the current state, but the disadvantages are:
         - If a somebody else's beacon is present and yours is not yet visible when the app is in
           the background, you won't get the accelerated discovery.  You only get the accelerated
           discovery if no beacons are visible before one of your regions appears.  Getting around
           this would mean setting up filters that are specific to your monitored regions, which is
           a possible future improvement.
         - Once you are in your region, detecting when you go out of your region will still take
           until the next scan cycle starts, which by default is five minutes.
      So the bottom line is it works like this:
         - If no beacons at all are visible when your app enters the background, then a low-power
           scan will continue.
         - If any beacons are visible, even if they do not match a
           defined region, no background scanning will occur until the next between scan period
           expires (5 minutes by default)
         - If a beacon is subsequently detected during this low-power scan, it will start a 10-second
           background scanning period.  At the end of this period, if the app is still in the background,
           then no beacons will be detected until the next scan cycle starts (5 minutes max by default)
         - If one of the beacons detected during this 10 second period matches a region you have defined,
           a region entry callback will be sent, allowing you to bring your app to the foreground to
           continue scanning if desired.
         - The effective result is that if no beacons are around, and then they are discovered, you
           will get a callback within a few seconds on Android L vs. up to 5 minutes on older
           operating system versions.
     */
    protected boolean deferScanIfNeeded() {
        try {
            @SuppressWarnings("ResourceType") final UsageStatsManager usageStatsManager=(UsageStatsManager)mContext.getSystemService("usagestats");// Context.USAGE_STATS_SERVICE);
            if (Build.VERSION.SDK_INT >=  23) {
                LogManager.d(TAG, "isAppInactive: "+usageStatsManager.isAppInactive("org.altbeacon.beaconreference"));

            }
        }
        catch (Exception e) {
            LogManager.d(TAG, "Can't get UsageStatsManager", e);
        }

        // This method is called to see if it is time to start a scan
        long millisecondsUntilStart = mNextScanCycleStartTime - System.currentTimeMillis();
        if (millisecondsUntilStart > 0) {
            mMainScanCycleActive = false;
            if (true) {
                long secsSinceLastDetection = System.currentTimeMillis() -
                        DetectionTracker.getInstance().getLastDetectionTime();
                // If we have seen a device recently
                // devices should behave like pre-Android L devices, because we don't want to drain battery
                // by continuously delivering packets for beacons visible in the background
                if (mScanDeferredBefore == false) {
                    if (secsSinceLastDetection > BACKGROUND_L_SCAN_DETECTION_PERIOD_MILLIS) {
                        mBackgroundLScanStartTime = System.currentTimeMillis();
                        mBackgroundLScanFirstDetectionTime = 0l;
                        LogManager.d(TAG, "This is Android L. Doing a filtered scan for the background.");

                        // On Android L, between scan cycles do a scan with a filter looking for any beacon
                        // if we see one of those beacons, we need to deliver the results
                        startScan();
                    } else {
                        // TODO: Consider starting a scan with delivery based on the filters *NOT* being seen
                        // This API is now available in Android M
                        LogManager.d(TAG, "This is Android L, but we last saw a beacon only %s "
                                + "ago, so we will not keep scanning in background.",
                                secsSinceLastDetection);
                    }
                }
                if (mBackgroundLScanStartTime > 0l) {
                    // if we are in here, we have detected beacons recently in a background L scan
                    if (DetectionTracker.getInstance().getLastDetectionTime() > mBackgroundLScanStartTime) {
                        if (mBackgroundLScanFirstDetectionTime == 0l) {
                            mBackgroundLScanFirstDetectionTime = DetectionTracker.getInstance().getLastDetectionTime();
                        }
                        if (System.currentTimeMillis() - mBackgroundLScanFirstDetectionTime
                                >= BACKGROUND_L_SCAN_DETECTION_PERIOD_MILLIS) {
                            // if we are in here, it has been more than 10 seconds since we detected
                            // a beacon in background L scanning mode.  We need to stop scanning
                            // so we do not drain battery
                            LogManager.d(TAG, "We've been detecting for a bit.  Stopping Android L background scanning");
                            stopScan();
                            mBackgroundLScanStartTime = 0l;
                        }
                        else {
                            // report the results up the chain
                            LogManager.d(TAG, "Delivering Android L background scanning results");
                            mCycledLeScanCallback.onCycleEnd();
                        }
                    }
                }
            }
            LogManager.d(TAG, "Waiting to start full Bluetooth scan for another %s milliseconds",
                    millisecondsUntilStart);
            // Don't actually wait until the next scan time -- only wait up to 1 second.  This
            // allows us to start scanning sooner if a consumer enters the foreground and expects
            // results more quickly.
            if (mScanDeferredBefore == false && mBackgroundFlag) {
                setWakeUpAlarm();
            }
            mHandler.postDelayed(new Runnable() {
                @Override
                public void run() {
                    scanLeDevice(true);
                }
            }, millisecondsUntilStart > 1000 ? 1000 : millisecondsUntilStart);
            mScanDeferredBefore = true;
            return true;
        }
        else {
            if (mBackgroundLScanStartTime > 0l) {
                stopScan();
                mBackgroundLScanStartTime = 0;
            }
            mScanDeferredBefore = false;
            mMainScanCycleActive = true;
        }
        return false;
    }

    @Override
    protected void startScan() {
        List<ScanFilter> filters = new ArrayList<ScanFilter>();
        ScanSettings settings;

        if (mBackgroundFlag && !mMainScanCycleActive) {
            LogManager.d(TAG, "starting filtered scan in SCAN_MODE_LOW_POWER");
            settings = (new ScanSettings.Builder().setScanMode(ScanSettings.SCAN_MODE_LOW_POWER)).build();
            filters = new ScanFilterUtils().createScanFiltersForBeaconParsers(
                    mBeaconManager.getBeaconParsers());
        } else {
            LogManager.d(TAG, "starting non-filtered scan in SCAN_MODE_LOW_LATENCY");
            settings = (new ScanSettings.Builder().setScanMode(ScanSettings.SCAN_MODE_LOW_LATENCY)).build();
        }

        try {
            if (getScanner() != null) {
                ScanCallback callback = getNewLeScanCallback();
                try {
                    getScanner().startScan(filters, settings, callback);
                }
                catch (NullPointerException npe) {
                    // Necessary because of https://code.google.com/p/android/issues/detail?id=160503
                    LogManager.w(TAG, "Cannot start scan.  Unexpected NPE.", npe);
                }
            }
        }
        catch (IllegalStateException e) {
            LogManager.w(TAG, "Cannot start scan.  Bluetooth may be turned off.");
        }
    }

    @Override
    protected void finishScan() {
        LogManager.d(TAG, "Stopping scan");
        stopScan();
        mScanningPaused = true;
    }

    private BluetoothLeScanner getScanner() {
        if (mScanner == null) {
            LogManager.d(TAG, "Making new Android L scanner");
            BluetoothAdapter bluetoothAdapter = getBluetoothAdapter();
            if (bluetoothAdapter != null) {
                mScanner = getBluetoothAdapter().getBluetoothLeScanner();
            }
            if (mScanner == null) {
                LogManager.w(TAG, "Failed to make new Android L scanner");
            }
        }
        return mScanner;
    }

    private ScanCallback getNewLeScanCallback() {
        if (leScanCallback == null) {
            leScanCallback = new ScanCallback() {

                @Override
                public void onScanResult(int callbackType, ScanResult scanResult) {
                    LogManager.d(TAG, "got record");
                    mCycledLeScanCallback.onLeScan(scanResult.getDevice(),
                            scanResult.getRssi(), scanResult.getScanRecord().getBytes());
                    if (mBackgroundLScanStartTime > 0) {
                        LogManager.d(TAG, "got a filtered scan result in the background.");
                    }
                }

                @Override
                public void onBatchScanResults(List<ScanResult> results) {
                    LogManager.d(TAG, "got batch records");
                    for (ScanResult scanResult : results) {
                        mCycledLeScanCallback.onLeScan(scanResult.getDevice(),
                                scanResult.getRssi(), scanResult.getScanRecord().getBytes());
                    }
                    if (mBackgroundLScanStartTime > 0) {
                        LogManager.d(TAG, "got a filtered batch scan result in the background.");
                    }
                }

                @Override
                public void onScanFailed(int i) {
                    LogManager.e(TAG, "Scan Failed");
                }
            };
        }
        return leScanCallback;
    }
}<|MERGE_RESOLUTION|>--- conflicted
+++ resolved
@@ -28,12 +28,8 @@
     private long mBackgroundLScanStartTime = 0l;
     private long mBackgroundLScanFirstDetectionTime = 0l;
     private boolean mScanDeferredBefore = false;
-<<<<<<< HEAD
     private boolean mMainScanCycleActive = false;
-    private BeaconManager mBeaconManager;
-=======
     private final BeaconManager mBeaconManager;
->>>>>>> 9cdd0a7e
 
     public CycledLeScannerForLollipop(Context context, long scanPeriod, long betweenScanPeriod, boolean backgroundFlag, CycledLeScanCallback cycledLeScanCallback, BluetoothCrashResolver crashResolver) {
         super(context, scanPeriod, betweenScanPeriod, backgroundFlag, cycledLeScanCallback, crashResolver);
