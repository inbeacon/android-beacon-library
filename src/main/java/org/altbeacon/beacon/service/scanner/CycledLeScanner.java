package org.altbeacon.beacon.service.scanner;

import android.Manifest;
import android.annotation.SuppressLint;
import android.annotation.TargetApi;
import android.app.AlarmManager;
import android.app.PendingIntent;
import android.bluetooth.BluetoothAdapter;
import android.bluetooth.BluetoothManager;
import android.content.Context;
import android.content.Intent;
import android.content.pm.PackageManager;
import android.os.Build;
import android.os.Handler;
import android.os.HandlerThread;
import android.os.Looper;
import android.os.SystemClock;

import org.altbeacon.beacon.BeaconManager;
import org.altbeacon.beacon.logging.LogManager;
import org.altbeacon.beacon.startup.StartupBroadcastReceiver;
import org.altbeacon.bluetooth.BluetoothCrashResolver;
import java.util.Date;

@TargetApi(18)
public abstract class CycledLeScanner {
    private static final String TAG = "CycledLeScanner";
    private BluetoothAdapter mBluetoothAdapter;

    private long mLastScanCycleStartTime = 0l;
    private long mLastScanCycleEndTime = 0l;
    protected long mNextScanCycleStartTime = 0l;
    private long mScanCycleStopTime = 0l;

    private boolean mScanning;
    protected boolean mScanningPaused;
    private boolean mScanCyclerStarted = false;
    private boolean mScanningEnabled = false;
    protected final Context mContext;
    private long mScanPeriod;

    protected long mBetweenScanPeriod;

    protected final Handler mHandler = new Handler(Looper.getMainLooper());
    protected final Handler mScanHandler;
    private final HandlerThread mScanThread;

    protected final BluetoothCrashResolver mBluetoothCrashResolver;
    protected final CycledLeScanCallback mCycledLeScanCallback;

    protected boolean mBackgroundFlag = false;
    protected boolean mRestartNeeded = false;

    private boolean mDistinctPacketsDetectedPerScan = false;
    private static final long ANDROID_N_MIN_SCAN_CYCLE_MILLIS = 6000l;

    protected CycledLeScanner(Context context, long scanPeriod, long betweenScanPeriod, boolean backgroundFlag, CycledLeScanCallback cycledLeScanCallback, BluetoothCrashResolver crashResolver) {
        mScanPeriod = scanPeriod;
        mBetweenScanPeriod = betweenScanPeriod;
        mContext = context;
        mCycledLeScanCallback = cycledLeScanCallback;
        mBluetoothCrashResolver = crashResolver;
        mBackgroundFlag = backgroundFlag;

        mScanThread = new HandlerThread("CycledLeScannerThread");
        mScanThread.start();
        mScanHandler = new Handler(mScanThread.getLooper());
    }

    public static CycledLeScanner createScanner(Context context, long scanPeriod, long betweenScanPeriod, boolean backgroundFlag, CycledLeScanCallback cycledLeScanCallback, BluetoothCrashResolver crashResolver) {
        boolean useAndroidLScanner;
        if (android.os.Build.VERSION.SDK_INT < 18) {
            LogManager.w(TAG, "Not supported prior to API 18.");
            return null;
        }

        if (android.os.Build.VERSION.SDK_INT < 21) {
            LogManager.i(TAG, "This is not Android 5.0.  We are using old scanning APIs");
            useAndroidLScanner = false;
        } else {
            if (BeaconManager.isAndroidLScanningDisabled()) {
                LogManager.i(TAG, "This Android 5.0, but L scanning is disabled. We are using old scanning APIs");
                useAndroidLScanner = false;
            } else {
                LogManager.i(TAG, "This Android 5.0.  We are using new scanning APIs");
                useAndroidLScanner = true;
            }
        }

        if (useAndroidLScanner) {
            return new CycledLeScannerForLollipop(context, scanPeriod, betweenScanPeriod, backgroundFlag, cycledLeScanCallback, crashResolver);
        } else {
            return new CycledLeScannerForJellyBeanMr2(context, scanPeriod, betweenScanPeriod, backgroundFlag, cycledLeScanCallback, crashResolver);
        }

    }

    /**
     * Tells the cycler the scan rate and whether it is in operating in background mode.
     * Background mode flag  is used only with the Android 5.0 scanning implementations to switch
     * between LOW_POWER_MODE vs. LOW_LATENCY_MODE
     * @param backgroundFlag
     */
    public void setScanPeriods(long scanPeriod, long betweenScanPeriod, boolean backgroundFlag) {
        LogManager.d(TAG, "Set scan periods called with %s, %s Background mode must have changed.",
                scanPeriod, betweenScanPeriod);
        if (mBackgroundFlag != backgroundFlag) {
            mRestartNeeded = true;
        }
        mBackgroundFlag = backgroundFlag;
        mScanPeriod = scanPeriod;
        mBetweenScanPeriod = betweenScanPeriod;
        if (mBackgroundFlag) {
            LogManager.d(TAG, "We are in the background.  Setting wakeup alarm");
            setWakeUpAlarm();
        } else {
            LogManager.d(TAG, "We are not in the background.  Cancelling wakeup alarm");
            cancelWakeUpAlarm();
        }
        long now = SystemClock.elapsedRealtime();
        if (mNextScanCycleStartTime > now) {
            // We are waiting to start scanning.  We may need to adjust the next start time
            // only do an adjustment if we need to make it happen sooner.  Otherwise, it will
            // take effect on the next cycle.
            long proposedNextScanStartTime = (mLastScanCycleEndTime + betweenScanPeriod);
            if (proposedNextScanStartTime < mNextScanCycleStartTime) {
                mNextScanCycleStartTime = proposedNextScanStartTime;
                LogManager.i(TAG, "Adjusted nextScanStartTime to be %s",
                        new Date(mNextScanCycleStartTime - SystemClock.elapsedRealtime() + System.currentTimeMillis()));
            }
        }
        if (mScanCycleStopTime > now) {
            // we are waiting to stop scanning.  We may need to adjust the stop time
            // only do an adjustment if we need to make it happen sooner.  Otherwise, it will
            // take effect on the next cycle.
            long proposedScanStopTime = (mLastScanCycleStartTime + scanPeriod);
            if (proposedScanStopTime < mScanCycleStopTime) {
                mScanCycleStopTime = proposedScanStopTime;
                LogManager.i(TAG, "Adjusted scanStopTime to be %s", mScanCycleStopTime);
            }
        }
    }

    public void start() {
        LogManager.d(TAG, "start called");
        mScanningEnabled = true;
        if (!mScanCyclerStarted) {
            scanLeDevice(true);
        } else {
            LogManager.d(TAG, "scanning already started");
        }
    }

    @SuppressLint("NewApi")
    public void stop() {
        LogManager.d(TAG, "stop called");
        mScanningEnabled = false;
        if (mScanCyclerStarted) {
            scanLeDevice(false);
        } else {
            LogManager.d(TAG, "scanning already stopped");
        }
    }

    public boolean getDistinctPacketsDetectedPerScan() {
        return mDistinctPacketsDetectedPerScan;
    }

    public void setDistinctPacketsDetectedPerScan(boolean detected) {
        mDistinctPacketsDetectedPerScan = detected;
    }

    public void destroy() {
        mScanThread.quit();
    }

    protected abstract void stopScan();

    protected abstract boolean deferScanIfNeeded();

    protected abstract void startScan();

    @SuppressLint("NewApi")
    protected void scanLeDevice(final Boolean enable) {
        try {
            mScanCyclerStarted = true;
            if (getBluetoothAdapter() == null) {
                LogManager.e(TAG, "No Bluetooth adapter.  beaconService cannot scan.");
            }
            if (enable) {
                if (deferScanIfNeeded()) {
                    return;
                }
                LogManager.d(TAG, "starting a new scan cycle");
                if (!mScanning || mScanningPaused || mRestartNeeded) {
                    mScanning = true;
                    mScanningPaused = false;
                    try {
                        if (getBluetoothAdapter() != null) {
                            if (getBluetoothAdapter().isEnabled()) {
                                if (mBluetoothCrashResolver != null && mBluetoothCrashResolver.isRecoveryInProgress()) {
                                    LogManager.w(TAG, "Skipping scan because crash recovery is in progress.");
                                } else {
                                    if (mScanningEnabled) {
                                        if (mRestartNeeded) {
                                            mRestartNeeded = false;
                                            LogManager.d(TAG, "restarting a bluetooth le scan");
                                        } else {
                                            LogManager.d(TAG, "starting a new bluetooth le scan");
                                        }
                                        try {
                                            if (android.os.Build.VERSION.SDK_INT < 23 || checkLocationPermission()) {
                                                startScan();
                                            }
                                        } catch (Exception e) {
                                            LogManager.e(e, TAG, "Internal Android exception scanning for beacons");
                                        }
                                    } else {
                                        LogManager.d(TAG, "Scanning unnecessary - no monitoring or ranging active.");
                                    }
                                }
                                mLastScanCycleStartTime = SystemClock.elapsedRealtime();
                            } else {
                                LogManager.d(TAG, "Bluetooth is disabled.  Cannot scan for beacons.");
                            }
                        }
                    } catch (Exception e) {
                        LogManager.e(e, TAG, "Exception starting Bluetooth scan.  Perhaps Bluetooth is disabled or unavailable?");
                    }
                } else {
                    LogManager.d(TAG, "We are already scanning");
                }
                mScanCycleStopTime = (SystemClock.elapsedRealtime() + mScanPeriod);
                scheduleScanCycleStop();

                LogManager.d(TAG, "Scan started");
            } else {
                LogManager.d(TAG, "disabling scan");
                mScanning = false;
                mScanCyclerStarted = false;
                stopScan();
                mLastScanCycleEndTime = SystemClock.elapsedRealtime();
            }
        }
        catch (SecurityException e) {
            LogManager.w(TAG, "SecurityException working accessing bluetooth.");
        }
    }

    protected void scheduleScanCycleStop() {
        // Stops scanning after a pre-defined scan period.
        long millisecondsUntilStop = mScanCycleStopTime - SystemClock.elapsedRealtime();
        if (millisecondsUntilStop > 0) {
            LogManager.d(TAG, "Waiting to stop scan cycle for another %s milliseconds",
                    millisecondsUntilStop);
            if (mBackgroundFlag) {
                setWakeUpAlarm();
            }
            mHandler.postDelayed(new Runnable() {
                @Override
                public void run() {
                    scheduleScanCycleStop();
                }
            }, millisecondsUntilStop > 1000 ? 1000 : millisecondsUntilStop);
        } else {
            finishScanCycle();
        }
    }

    protected abstract void finishScan();

    private void finishScanCycle() {
        LogManager.d(TAG, "Done with scan cycle");
        try {
            mCycledLeScanCallback.onCycleEnd();
            if (mScanning) {
                if (getBluetoothAdapter() != null) {
                    if (getBluetoothAdapter().isEnabled()) {
<<<<<<< HEAD
                        // Determine if we need to restart scanning.  Restarting scanning is only
                        // needed on devices incapable of detecting multiple distinct BLE advertising
                        // packets in a single cycle, typically older Android devices (e.g. Nexus 4)
                        // On such devices, it is necessary to stop scanning and restart to detect
                        // multiple beacon packets in the same scan, allowing collection of multiple
                        // rssi measurements.  Restarting however, causes brief detection dropouts
                        // so it is best avoided.  If we know the device has detected to distinct
                        // packets in the same cycle, we will not restart scanning and just keep it
                        // going.
                        if (!getDistinctPacketsDetectedPerScan()) {
                            long now = System.currentTimeMillis();
                            if (android.os.Build.VERSION.SDK_INT >= Build.VERSION_CODES.N &&
                                    mBetweenScanPeriod+mScanPeriod < ANDROID_N_MIN_SCAN_CYCLE_MILLIS &&
                                    now-mLastScanStopTime < ANDROID_N_MIN_SCAN_CYCLE_MILLIS) {
                                // As of Android N, only 5 scans may be started in a 30 second period (6
                                // seconds per cycle)  otherwise they are blocked.  So we check here to see
                                // if the scan period is 6 seconds or less, and if we last stopped scanning
                                // fewer than 6 seconds ag and if so, we simply do not stop scanning
                                LogManager.d(TAG, "Not stopping scan because this is Android N and we" +
                                        " keep scanning for a minimum of 6 seconds at a time. "+
                                        "We will stop in "+(ANDROID_N_MIN_SCAN_CYCLE_MILLIS-(now-mLastScanStopTime))+" millisconds.");
                            }
                            else {
                                try {
                                    LogManager.d(TAG, "stopping bluetooth le scan");
                                    finishScan();
                                    mLastScanStopTime = now;
                                } catch (Exception e) {
                                    LogManager.w(e, TAG, "Internal Android exception scanning for beacons");
                                }
                            }
                        }
                        else {
                            LogManager.d(TAG, "Not stopping scanning.  Device capable of multiple indistinct detections per scan.");
=======
                        long now = SystemClock.elapsedRealtime();
                        if (android.os.Build.VERSION.SDK_INT >= Build.VERSION_CODES.N &&
                                mBetweenScanPeriod+mScanPeriod < ANDROID_N_MIN_SCAN_CYCLE_MILLIS &&
                                now-mLastScanCycleStartTime < ANDROID_N_MIN_SCAN_CYCLE_MILLIS) {
                            // As of Android N, only 5 scans may be started in a 30 second period (6
                            // seconds per cycle)  otherwise they are blocked.  So we check here to see
                            // if the scan period is 6 seconds or less, and if we last stopped scanning
                            // fewer than 6 seconds ag and if so, we simply do not stop scanning
                            LogManager.d(TAG, "Not stopping scan because this is Android N and we" +
                                    " keep scanning for a minimum of 6 seconds at a time. "+
                                    "We will stop in "+(ANDROID_N_MIN_SCAN_CYCLE_MILLIS-(now-mLastScanCycleStartTime))+" millisconds.");
                        }
                        else {
                            try {
                                LogManager.d(TAG, "stopping bluetooth le scan");
                                finishScan();
                            } catch (Exception e) {
                                LogManager.w(e, TAG, "Internal Android exception scanning for beacons");
                            }
>>>>>>> ef90455e
                        }

                        mLastScanCycleEndTime = SystemClock.elapsedRealtime();
                    } else {
                        LogManager.d(TAG, "Bluetooth is disabled.  Cannot scan for beacons.");
                    }
                }
                mNextScanCycleStartTime = getNextScanStartTime();
                if (mScanningEnabled) {
                    scanLeDevice(true);
                }
            }
            if (!mScanningEnabled) {
                LogManager.d(TAG, "Scanning disabled.  No ranging or monitoring regions are active.");
                mScanCyclerStarted = false;
                cancelWakeUpAlarm();
            }
        }
        catch (SecurityException e) {
            LogManager.w(TAG, "SecurityException working accessing bluetooth.");
        }
    }

    protected BluetoothAdapter getBluetoothAdapter() {
        try {
            if (mBluetoothAdapter == null) {
                // Initializes Bluetooth adapter.
                final BluetoothManager bluetoothManager =
                        (BluetoothManager) mContext.getApplicationContext().getSystemService(Context.BLUETOOTH_SERVICE);
                mBluetoothAdapter = bluetoothManager.getAdapter();
                if (mBluetoothAdapter == null) {
                    LogManager.w(TAG, "Failed to construct a BluetoothAdapter");
                }
            }
        }
        catch (SecurityException e) {
            // Thrown by Samsung Knox devices if bluetooth access denied for an app
            LogManager.e(TAG, "Cannot consruct bluetooth adapter.  Security Exception");
        }
        return mBluetoothAdapter;
    }


    private PendingIntent mWakeUpOperation = null;

    // In case we go into deep sleep, we will set up a wakeup alarm when in the background to kickoff
    // off the scan cycle again
    protected void setWakeUpAlarm() {
        // wake up time will be the maximum of 5 minutes, the scan period, the between scan period
        long milliseconds = 1000l * 60 * 5; /* five minutes */
        if (milliseconds < mBetweenScanPeriod) {
            milliseconds = mBetweenScanPeriod;
        }
        if (milliseconds < mScanPeriod) {
            milliseconds = mScanPeriod;
        }

        AlarmManager alarmManager = (AlarmManager) mContext.getSystemService(Context.ALARM_SERVICE);
        alarmManager.set(AlarmManager.ELAPSED_REALTIME_WAKEUP, SystemClock.elapsedRealtime() + milliseconds, getWakeUpOperation());
        LogManager.d(TAG, "Set a wakeup alarm to go off in %s ms: %s", milliseconds, getWakeUpOperation());
    }

    protected PendingIntent getWakeUpOperation() {
        if (mWakeUpOperation == null) {
            Intent wakeupIntent = new Intent(mContext, StartupBroadcastReceiver.class);
            wakeupIntent.putExtra("wakeup", true);
            mWakeUpOperation = PendingIntent.getBroadcast(mContext, 0, wakeupIntent, PendingIntent.FLAG_UPDATE_CURRENT);
        }
        return mWakeUpOperation;
    }

    protected void cancelWakeUpAlarm() {
        LogManager.d(TAG, "cancel wakeup alarm: %s", mWakeUpOperation);
        // We actually don't cancel the wakup alarm... we just reschedule for a long time in the
        // future.  This is to get around a limit on 500 alarms you can start per app on Samsung
        // devices.
        long milliseconds = Long.MAX_VALUE; // 2.9 million years from now
        AlarmManager alarmManager = (AlarmManager) mContext.getSystemService(Context.ALARM_SERVICE);
        alarmManager.set(AlarmManager.ELAPSED_REALTIME_WAKEUP, milliseconds, getWakeUpOperation());
        LogManager.d(TAG, "Set a wakeup alarm to go off in %s ms: %s", milliseconds - SystemClock.elapsedRealtime(), getWakeUpOperation());

    }

    private long getNextScanStartTime() {
        // Because many apps may use this library on the same device, we want to try to synchronize
        // scanning as much as possible in order to save battery.  Therefore, we will set the scan
        // intervals to be on a predictable interval using a modulus of the system time.  This may
        // cause scans to start a little earlier than otherwise, but it should be acceptable.
        // This way, if multiple apps on the device are using the default scan periods, then they
        // will all be doing scans at the same time, thereby saving battery when none are scanning.
        // This, of course, won't help at all if people set custom scan periods.  But since most
        // people accept the defaults, this will likely have a positive effect.
        if (mBetweenScanPeriod == 0) {
            return SystemClock.elapsedRealtime();
        }
        long fullScanCycle = mScanPeriod + mBetweenScanPeriod;
        long normalizedBetweenScanPeriod = mBetweenScanPeriod-(SystemClock.elapsedRealtime() % fullScanCycle);
        LogManager.d(TAG, "Normalizing between scan period from %s to %s", mBetweenScanPeriod,
                normalizedBetweenScanPeriod);

        return SystemClock.elapsedRealtime()+normalizedBetweenScanPeriod;
    }

    private boolean checkLocationPermission() {
        return checkPermission(Manifest.permission.ACCESS_COARSE_LOCATION) || checkPermission(Manifest.permission.ACCESS_FINE_LOCATION);
    }

    private boolean checkPermission(final String permission) {
        return mContext.checkPermission(permission, android.os.Process.myPid(), android.os.Process.myUid()) == PackageManager.PERMISSION_GRANTED;
    }
}<|MERGE_RESOLUTION|>--- conflicted
+++ resolved
@@ -276,7 +276,6 @@
             if (mScanning) {
                 if (getBluetoothAdapter() != null) {
                     if (getBluetoothAdapter().isEnabled()) {
-<<<<<<< HEAD
                         // Determine if we need to restart scanning.  Restarting scanning is only
                         // needed on devices incapable of detecting multiple distinct BLE advertising
                         // packets in a single cycle, typically older Android devices (e.g. Nexus 4)
@@ -287,23 +286,22 @@
                         // packets in the same cycle, we will not restart scanning and just keep it
                         // going.
                         if (!getDistinctPacketsDetectedPerScan()) {
-                            long now = System.currentTimeMillis();
+                            long now = SystemClock.elapsedRealtime();
                             if (android.os.Build.VERSION.SDK_INT >= Build.VERSION_CODES.N &&
                                     mBetweenScanPeriod+mScanPeriod < ANDROID_N_MIN_SCAN_CYCLE_MILLIS &&
-                                    now-mLastScanStopTime < ANDROID_N_MIN_SCAN_CYCLE_MILLIS) {
+                                    now-mLastScanCycleStartTime < ANDROID_N_MIN_SCAN_CYCLE_MILLIS) {
                                 // As of Android N, only 5 scans may be started in a 30 second period (6
                                 // seconds per cycle)  otherwise they are blocked.  So we check here to see
                                 // if the scan period is 6 seconds or less, and if we last stopped scanning
                                 // fewer than 6 seconds ag and if so, we simply do not stop scanning
                                 LogManager.d(TAG, "Not stopping scan because this is Android N and we" +
                                         " keep scanning for a minimum of 6 seconds at a time. "+
-                                        "We will stop in "+(ANDROID_N_MIN_SCAN_CYCLE_MILLIS-(now-mLastScanStopTime))+" millisconds.");
+                                        "We will stop in "+(ANDROID_N_MIN_SCAN_CYCLE_MILLIS-(now-mLastScanCycleStartTime))+" millisconds.");
                             }
                             else {
                                 try {
                                     LogManager.d(TAG, "stopping bluetooth le scan");
                                     finishScan();
-                                    mLastScanStopTime = now;
                                 } catch (Exception e) {
                                     LogManager.w(e, TAG, "Internal Android exception scanning for beacons");
                                 }
@@ -311,27 +309,6 @@
                         }
                         else {
                             LogManager.d(TAG, "Not stopping scanning.  Device capable of multiple indistinct detections per scan.");
-=======
-                        long now = SystemClock.elapsedRealtime();
-                        if (android.os.Build.VERSION.SDK_INT >= Build.VERSION_CODES.N &&
-                                mBetweenScanPeriod+mScanPeriod < ANDROID_N_MIN_SCAN_CYCLE_MILLIS &&
-                                now-mLastScanCycleStartTime < ANDROID_N_MIN_SCAN_CYCLE_MILLIS) {
-                            // As of Android N, only 5 scans may be started in a 30 second period (6
-                            // seconds per cycle)  otherwise they are blocked.  So we check here to see
-                            // if the scan period is 6 seconds or less, and if we last stopped scanning
-                            // fewer than 6 seconds ag and if so, we simply do not stop scanning
-                            LogManager.d(TAG, "Not stopping scan because this is Android N and we" +
-                                    " keep scanning for a minimum of 6 seconds at a time. "+
-                                    "We will stop in "+(ANDROID_N_MIN_SCAN_CYCLE_MILLIS-(now-mLastScanCycleStartTime))+" millisconds.");
-                        }
-                        else {
-                            try {
-                                LogManager.d(TAG, "stopping bluetooth le scan");
-                                finishScan();
-                            } catch (Exception e) {
-                                LogManager.w(e, TAG, "Internal Android exception scanning for beacons");
-                            }
->>>>>>> ef90455e
                         }
 
                         mLastScanCycleEndTime = SystemClock.elapsedRealtime();
