--- conflicted
+++ resolved
@@ -375,16 +375,12 @@
     }
 
     private void processBeaconFromScan(Beacon beacon) {
-<<<<<<< HEAD
         if (trackedBeacons == null){
             trackedBeacons = new HashSet();
         }
-=======
         if (Stats.getInstance().isEnabled()) {
             Stats.getInstance().log(beacon);
         }
-        lastBeaconDetectionTime = new Date();
->>>>>>> 24bb4f93
         trackedBeaconsPacketCount++;
         if (trackedBeacons.contains(beacon)) {
             BeaconManager.logDebug(TAG,
