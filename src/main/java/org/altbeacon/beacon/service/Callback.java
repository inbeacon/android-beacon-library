--- conflicted
+++ resolved
@@ -66,28 +66,20 @@
         if(mIntent == null){
             initializeIntent();
         }
-<<<<<<< HEAD
+        boolean success = false;
         if (mIntent != null) {
             LogManager.d(TAG, "attempting callback via intent: %s", mIntent.getComponent());
             mIntent.putExtra(dataName, data);
-            context.startService(mIntent);
-            return true;
-=======
-        boolean success = false;
-        if (intent != null) {
-            LogManager.d(TAG, "attempting callback via intent: %s", intent.getComponent());
-            intent.putExtra(dataName, data);
             try {
-                context.startService(intent);
+                context.startService(mIntent);
                 success = true;
             } catch (Exception e) {
                 LogManager.e(
                         TAG,
-                        "Failed attempting to start service: " + intent.getComponent().flattenToString(),
+                        "Failed attempting to start service: " + mIntent.getComponent().flattenToString(),
                         e
                 );
             }
->>>>>>> ef90455e
         }
         return success;
     }
