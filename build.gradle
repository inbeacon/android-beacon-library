ext {
    isSnapshot = !project.hasProperty('release')
    isSnapCi = System.getenv('SNAP_CI') != null
    isSnapPullRequest = System.getenv('SNAP_PULL_REQUEST_NUMBER') != null
}

/*
 * Gets the version name from the latest Git tag
 */
def getVersionName = {
    def stdout = new ByteArrayOutputStream()
    try {
        exec {
            commandLine 'git', 'describe', '--tags'
            standardOutput = stdout
        }
        return stdout.toString().trim()
    }
    catch (e) {
        println("Can't get version from git: " + e);
        return "adhoc"
    }
}

buildscript {
    repositories {
        jcenter()
        maven {
            url 'https://maven.google.com'
        }
    }

    dependencies {
        classpath 'com.android.tools.build:gradle:2.3.0'
        classpath 'com.jfrog.bintray.gradle:gradle-bintray-plugin:1.7.3'
        classpath 'org.jfrog.buildinfo:build-info-extractor-gradle:3.0.3'
    }
}

apply plugin: 'com.android.library'

apply from: 'gradle/eclipse.gradle'

allprojects {
    version = "${getVersionName()}${isSnapshot == true ? "-SNAPSHOT" : ""}"
    group = "org.altbeacon"

    repositories {
        jcenter()
    }
}

android {
<<<<<<< HEAD
    compileSdkVersion 'android-O'
    buildToolsVersion '26.0.0-rc2'

    defaultConfig {
        // Unfortunately 'com.android.support:appcompat-v7:26.0.0-alpha1
        // requires minSdkVersion 14, forcing a bump verson minSdkVersion 7
        minSdkVersion 14
        targetSdkVersion 'O'
=======
    compileSdkVersion 24
    buildToolsVersion "25.0.2"

    defaultConfig {
        minSdkVersion 7
        targetSdkVersion 23
>>>>>>> 41ea5fb4
        versionCode 1
        versionName version
        consumerProguardFiles 'proguard-rules.pro'
        testInstrumentationRunner "android.support.test.runner.AndroidJUnitRunner"
        testOptions {
            // The test runner needs Espresso 2.2.2 which requires at least 8
            minSdkVersion 8
        }
    }

    compileOptions {
        encoding "UTF-8"
        sourceCompatibility JavaVersion.VERSION_1_7
        targetCompatibility JavaVersion.VERSION_1_7
    }

    lintOptions {
        abortOnError false
    }

    packagingOptions {
        exclude 'LICENSE.txt'
        exclude 'META-INF/LICENSE'
        exclude 'META-INF/LICENSE.txt'
        exclude 'META-INF/NOTICE'
    }
}

dependencies {
    compile fileTree ( dir: 'libs', include: ['*.jar'] )
<<<<<<< HEAD
    compile 'com.android.support:support-v4:26.0.0'
=======
    compile 'com.android.support:support-v4:24.1.0'
>>>>>>> 41ea5fb4
    compile 'com.android.support:support-annotations:25.3.1'

    testCompile('junit:junit:4.12') {
        exclude group: 'org.hamcrest'
    }
    testCompile('org.hamcrest:hamcrest-junit:2.0.0.0') {
        exclude group: 'junit'
    }
    testCompile('com.squareup:fest-android:1.0.+@aar')
    testCompile('org.robolectric:robolectric:3.0') {
        exclude group: 'junit'
    }
    testCompile('org.mockito:mockito-core:1.10.19') {
        exclude group: 'org.hamcrest'
    }
    androidTestCompile('com.android.support.test.espresso:espresso-core:2.2.2', {
        exclude group: 'com.android.support', module: 'support-annotations'
        exclude group: 'org.hamcrest'
    })
    androidTestCompile 'org.apache.commons:commons-math3:3.6.1'
}

apply plugin: 'idea'

idea {
    module {
        testOutputDir = file('build/test-classes/debug')
    }
}

task renameAarForRelease(type: Copy, dependsOn: build) {
    description = "Rename the aar for easy release publishing"

    from "$buildDir/outputs/aar/" //${project.name}-release.aar
    into "$buildDir/outputs/aar/" //${project.name}-${project.version}.aar"
    include "${project.name}-release.aar"
    rename { String fileName ->
        fileName = "${project.name}-${project.version}.aar"
    }
}

task distribution(dependsOn: [bundleEclipse, build, clean, renameAarForRelease]) << {
    println "Building with version=$version"
}

task release(dependsOn: 'distribution') << {
    println('Doing release build')
}

android.libraryVariants.all { variant ->

    task("generate${variant.name}Javadoc", type: Javadoc) {
        title = "Android Beacon Library $version API"
        description "Generates Javadoc for $variant.name."
        source = variant.javaCompile.source
        ext.androidJar =
                "${android.sdkDirectory}/platforms/${android.compileSdkVersion}/android.jar"
        classpath = files(variant.javaCompile.classpath.files, ext.androidJar)
        options.linksOffline "http://d.android.com/reference/", "${android.sdkDirectory}/docs/reference"
        exclude '**/BuildConfig.java'
        exclude '**/R.java'
    }

}

build.mustRunAfter clean

apply from: 'gradle/credentials.gradle'
apply from: 'gradle/compile.gradle'
apply from: 'gradle/publishing.gradle'
apply from: 'gradle/bintray.gradle'
apply from: 'gradle/artifactory.gradle'

artifactoryPublish {
    // Skip deploying to artifactory if building a pull request
    onlyIf { !isSnapPullRequest }
}<|MERGE_RESOLUTION|>--- conflicted
+++ resolved
@@ -26,12 +26,15 @@
     repositories {
         jcenter()
         maven {
+            url 'https://dl.google.com/dl/android/maven2/'
+        }
+        maven {
             url 'https://maven.google.com'
         }
     }
 
     dependencies {
-        classpath 'com.android.tools.build:gradle:2.3.0'
+        classpath 'com.android.tools.build:gradle:3.0.0-alpha2'
         classpath 'com.jfrog.bintray.gradle:gradle-bintray-plugin:1.7.3'
         classpath 'org.jfrog.buildinfo:build-info-extractor-gradle:3.0.3'
     }
@@ -51,31 +54,18 @@
 }
 
 android {
-<<<<<<< HEAD
-    compileSdkVersion 'android-O'
-    buildToolsVersion '26.0.0-rc2'
+    compileSdkVersion 26
+    buildToolsVersion '26.0.0'
 
     defaultConfig {
         // Unfortunately 'com.android.support:appcompat-v7:26.0.0-alpha1
         // requires minSdkVersion 14, forcing a bump verson minSdkVersion 7
         minSdkVersion 14
-        targetSdkVersion 'O'
-=======
-    compileSdkVersion 24
-    buildToolsVersion "25.0.2"
-
-    defaultConfig {
-        minSdkVersion 7
-        targetSdkVersion 23
->>>>>>> 41ea5fb4
+        targetSdkVersion 26
         versionCode 1
         versionName version
         consumerProguardFiles 'proguard-rules.pro'
         testInstrumentationRunner "android.support.test.runner.AndroidJUnitRunner"
-        testOptions {
-            // The test runner needs Espresso 2.2.2 which requires at least 8
-            minSdkVersion 8
-        }
     }
 
     compileOptions {
@@ -98,11 +88,7 @@
 
 dependencies {
     compile fileTree ( dir: 'libs', include: ['*.jar'] )
-<<<<<<< HEAD
-    compile 'com.android.support:support-v4:26.0.0'
-=======
-    compile 'com.android.support:support-v4:24.1.0'
->>>>>>> 41ea5fb4
+    compile 'com.android.support:appcompat-v7:26.0.0-alpha1'
     compile 'com.android.support:support-annotations:25.3.1'
 
     testCompile('junit:junit:4.12') {
