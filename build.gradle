--- conflicted
+++ resolved
@@ -62,18 +62,16 @@
 }
 
 android {
-<<<<<<< HEAD
     compileSdkVersion 'android-L'
     buildToolsVersion "19.1.0"
 
     defaultConfig {
-        minSdkVersion 8
+        minSdkVersion 1 
         targetSdkVersion 20
         versionCode 1
         versionName version
-=======
-    compileSdkVersion 19
-    buildToolsVersion '19.1.0'
+        testInstrumentationRunner "com.google.android.apps.common.testing.testrunner.GoogleInstrumentationTestRunner"
+    }
 
     compileOptions {
         encoding "UTF-8"
@@ -81,18 +79,10 @@
         targetCompatibility JavaVersion.VERSION_1_7
     }
 
-    defaultConfig {
-        minSdkVersion 1
-        targetSdkVersion 19
-        versionName = version
-        testInstrumentationRunner "com.google.android.apps.common.testing.testrunner.GoogleInstrumentationTestRunner"
-    }
-
     buildTypes {
         release {
             runProguard false
         }
->>>>>>> 29b8c189
     }
 
     sourceSets {
