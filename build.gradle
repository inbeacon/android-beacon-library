ext {
    isSnapshot = !project.hasProperty('release')
    isSnapCi = System.getenv('SNAP_CI') != null
    isSnapPullRequest = System.getenv('SNAP_PULL_REQUEST_NUMBER') != null
}

/*
 * Gets the version name from the latest Git tag
 */
def getVersionName = {
    def stdout = new ByteArrayOutputStream()
    try {
        exec {
            commandLine 'git', 'describe', '--tags'
            standardOutput = stdout
        }
        return stdout.toString().trim()
    }
    catch (e) {
        println("Can't get version from git: " + e);
        return "adhoc"
    }
}

buildscript {
    repositories {
        jcenter()
        maven {
            url 'https://maven.google.com'
        }
    }

    dependencies {
        classpath 'com.android.tools.build:gradle:2.3.0'
        classpath 'com.jfrog.bintray.gradle:gradle-bintray-plugin:1.7.3'
        classpath 'org.jfrog.buildinfo:build-info-extractor-gradle:3.0.3'
    }
}

apply plugin: 'com.android.library'

apply from: 'gradle/eclipse.gradle'

allprojects {
    version = "${getVersionName()}${isSnapshot == true ? "-SNAPSHOT" : ""}"
    group = "org.altbeacon"

    repositories {
        jcenter()
    }
}

android {
    // You cannot set a minSdk < Android O if targeting android-O.  Swap out the
    // commented lines below to test on Android O devices vs. earlier devices.
    //compileSdkVersion 'android-O'
    //buildToolsVersion '26.0.0-rc2'
    compileSdkVersion 24
    buildToolsVersion "25.0.2"

    defaultConfig {
        // Unfortunately 'com.android.support:appcompat-v7:26.0.0-alpha1
        // requires minSdkVersion 14, forcing a bump verson minSdkVersion 7
        //minSdkVersion 14
        minSdkVersion 7
        // You cannot set a minSdk < Android O if targeting android-O.  Swap out the
        // commented lines below to test on Android O devices vs. earlier devices.
        targetSdkVersion 23
        //targetSdkVersion 'O'
        versionCode 1
        versionName version
        consumerProguardFiles 'proguard-rules.pro'
        testInstrumentationRunner "android.support.test.runner.AndroidJUnitRunner"
        testOptions {
            // The test runner needs Espresso 2.2.2 which requires at least 8
            minSdkVersion 8
        }
    }

    compileOptions {
        encoding "UTF-8"
        sourceCompatibility JavaVersion.VERSION_1_7
        targetCompatibility JavaVersion.VERSION_1_7
    }

    lintOptions {
        abortOnError false
    }

    packagingOptions {
        exclude 'LICENSE.txt'
        exclude 'META-INF/LICENSE'
        exclude 'META-INF/LICENSE.txt'
        exclude 'META-INF/NOTICE'
    }
}

dependencies {
    compile fileTree ( dir: 'libs', include: ['*.jar'] )
<<<<<<< HEAD
    // You cannot set a minSdk < Android O if targeting android-O.  Swap out the
    // commented lines below to test on Android O devices vs. earlier devices.
    // For Android O Docs say to use com.android.support:appcompat-v7:26.0.0-beta1, but that is not available
    //compile 'com.android.support:appcompat-v7:26.0.0-alpha1'
    compile 'com.android.support:support-v4:24.1.0'
    compile 'com.android.support:support-annotations:24.2.1'
=======
    compile 'com.android.support:support-annotations:25.3.1'
>>>>>>> c9e3c5e7

    testCompile('junit:junit:4.12') {
        exclude group: 'org.hamcrest'
    }
    testCompile('org.hamcrest:hamcrest-junit:2.0.0.0') {
        exclude group: 'junit'
    }
    testCompile('com.squareup:fest-android:1.0.+@aar')
    testCompile('org.robolectric:robolectric:3.0') {
        exclude group: 'junit'
    }
    testCompile('org.mockito:mockito-core:1.10.19') {
        exclude group: 'org.hamcrest'
    }
<<<<<<< HEAD
    androidTestCompile('junit:junit:4.12') {
        exclude group: 'org.hamcrest'
    }
    androidTestCompile('org.hamcrest:hamcrest-junit:2.0.0.0') {
        exclude group: 'junit'
    }
=======
>>>>>>> c9e3c5e7
    androidTestCompile('com.android.support.test.espresso:espresso-core:2.2.2', {
        exclude group: 'com.android.support', module: 'support-annotations'
        exclude group: 'org.hamcrest'
    })
    androidTestCompile 'org.apache.commons:commons-math3:3.6.1'
}

apply plugin: 'idea'

idea {
    module {
        testOutputDir = file('build/test-classes/debug')
    }
}

task renameAarForRelease(type: Copy, dependsOn: build) {
    description = "Rename the aar for easy release publishing"

    from "$buildDir/outputs/aar/" //${project.name}-release.aar
    into "$buildDir/outputs/aar/" //${project.name}-${project.version}.aar"
    include "${project.name}-release.aar"
    rename { String fileName ->
        fileName = "${project.name}-${project.version}.aar"
    }
}

task distribution(dependsOn: [bundleEclipse, build, clean, renameAarForRelease]) << {
    println "Building with version=$version"
}

task release(dependsOn: 'distribution') << {
    println('Doing release build')
}

android.libraryVariants.all { variant ->

    task("generate${variant.name}Javadoc", type: Javadoc) {
        title = "Android Beacon Library $version API"
        description "Generates Javadoc for $variant.name."
        source = variant.javaCompile.source
        ext.androidJar =
                "${android.sdkDirectory}/platforms/${android.compileSdkVersion}/android.jar"
        classpath = files(variant.javaCompile.classpath.files, ext.androidJar)
        options.linksOffline "http://d.android.com/reference/", "${android.sdkDirectory}/docs/reference"
        exclude '**/BuildConfig.java'
        exclude '**/R.java'
    }

}

build.mustRunAfter clean

apply from: 'gradle/credentials.gradle'
apply from: 'gradle/compile.gradle'
apply from: 'gradle/publishing.gradle'
apply from: 'gradle/bintray.gradle'
apply from: 'gradle/artifactory.gradle'

artifactoryPublish {
    // Skip deploying to artifactory if building a pull request
    onlyIf { !isSnapPullRequest }
}<|MERGE_RESOLUTION|>--- conflicted
+++ resolved
@@ -97,16 +97,12 @@
 
 dependencies {
     compile fileTree ( dir: 'libs', include: ['*.jar'] )
-<<<<<<< HEAD
     // You cannot set a minSdk < Android O if targeting android-O.  Swap out the
     // commented lines below to test on Android O devices vs. earlier devices.
     // For Android O Docs say to use com.android.support:appcompat-v7:26.0.0-beta1, but that is not available
     //compile 'com.android.support:appcompat-v7:26.0.0-alpha1'
     compile 'com.android.support:support-v4:24.1.0'
-    compile 'com.android.support:support-annotations:24.2.1'
-=======
     compile 'com.android.support:support-annotations:25.3.1'
->>>>>>> c9e3c5e7
 
     testCompile('junit:junit:4.12') {
         exclude group: 'org.hamcrest'
@@ -121,15 +117,6 @@
     testCompile('org.mockito:mockito-core:1.10.19') {
         exclude group: 'org.hamcrest'
     }
-<<<<<<< HEAD
-    androidTestCompile('junit:junit:4.12') {
-        exclude group: 'org.hamcrest'
-    }
-    androidTestCompile('org.hamcrest:hamcrest-junit:2.0.0.0') {
-        exclude group: 'junit'
-    }
-=======
->>>>>>> c9e3c5e7
     androidTestCompile('com.android.support.test.espresso:espresso-core:2.2.2', {
         exclude group: 'com.android.support', module: 'support-annotations'
         exclude group: 'org.hamcrest'
